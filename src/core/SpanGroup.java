// This file is part of OpenTSDB.
// Copyright (C) 2010-2012  The OpenTSDB Authors.
//
// This program is free software: you can redistribute it and/or modify it
// under the terms of the GNU Lesser General Public License as published by
// the Free Software Foundation, either version 2.1 of the License, or (at your
// option) any later version.  This program is distributed in the hope that it
// will be useful, but WITHOUT ANY WARRANTY; without even the implied warranty
// of MERCHANTABILITY or FITNESS FOR A PARTICULAR PURPOSE.  See the GNU Lesser
// General Public License for more details.  You should have received a copy
// of the GNU Lesser General Public License along with this program.  If not,
// see <http://www.gnu.org/licenses/>.
package net.opentsdb.core;

import java.util.ArrayList;
import java.util.Arrays;
import java.util.HashMap;
import java.util.HashSet;
import java.util.Iterator;
import java.util.List;
import java.util.Map;
import java.util.NoSuchElementException;

<<<<<<< HEAD
import net.opentsdb.meta.Annotation;
=======
//import org.slf4j.Logger;
//import org.slf4j.LoggerFactory;
>>>>>>> 51c820ab

/**
 * Groups multiple spans together and offers a dynamic "view" on them.
 * <p>
 * This is used for queries to the TSDB, where we might group multiple
 * {@link Span}s that are for the same time series but different tags
 * together.  We need to "hide" data points that are outside of the
 * time period of the query and do on-the-fly aggregation of the data
 * points coming from the different Spans, using an {@link Aggregator}.
 * Since not all the Spans will have their data points at exactly the
 * same time, we also do on-the-fly linear interpolation.  If needed,
 * this view can also return the rate of change instead of the actual
 * data points.
 * <p>
 * This is one of the rare (if not the only) implementations of
 * {@link DataPoints} for which {@link #getTags} can potentially return
 * an empty map.
 * <p>
 * The implementation can also dynamically downsample the data when a
 * sampling interval a downsampling function (in the form of an
 * {@link Aggregator}) are given.  This is done by using a special
 * iterator when using the {@link Span.DownsamplingIterator}.
 */
final class SpanGroup implements DataPoints {
  //private final Logger LOG = LoggerFactory.getLogger(SpanGroup.class);

  /** Start time (UNIX timestamp in seconds) on 32 bits ("unsigned" int). */
  private final long start_time;

  /** End time (UNIX timestamp in seconds) on 32 bits ("unsigned" int). */
  private final long end_time;

  /**
   * The tags of this group.
   * This is the intersection set between the tags of all the Spans
   * in this group.
   * @see #computeTags
   */
  private HashMap<String, String> tags;

  /**
   * The names of the tags that aren't shared by every single data point.
   * This is the symmetric difference between the tags of all the Spans
   * in this group.
   * @see #computeTags
   */
  private ArrayList<String> aggregated_tags;

  /** Spans in this group.  They must all be for the same metric. */
  private final ArrayList<Span> spans = new ArrayList<Span>();

  /** If true, use rate of change instead of actual values. */
  private boolean rate;

  /** Aggregator to use to aggregate data points from different Spans. */
  private final Aggregator aggregator;

  /**
   * Downsampling function to use, if any (can be {@code null}).
   * If this is non-null, {@code sample_interval} must be strictly positive.
   */
  private final Aggregator downsampler;

  /** Minimum time interval (in seconds) wanted between each data point. */
  private final int sample_interval;

  /**
   * Ctor.
   * @param tsdb The TSDB we belong to.
   * @param start_time Any data point strictly before this timestamp will be
   * ignored.
   * @param end_time Any data point strictly after this timestamp will be
   * ignored.
   * @param spans A sequence of initial {@link Spans} to add to this group.
   * Ignored if {@code null}.  Additional spans can be added with {@link #add}.
   * @param rate If {@code true}, the rate of the series will be used instead
   * of the actual values.
   * @param aggregator The aggregation function to use.
   * @param interval Number of seconds wanted between each data point.
   * @param downsampler Aggregation function to use to group data points
   * within an interval.
   */
  SpanGroup(final TSDB tsdb,
            final long start_time, final long end_time,
            final Iterable<Span> spans,
            final boolean rate,
            final Aggregator aggregator,
            final int interval, final Aggregator downsampler) {
    this.start_time = start_time;
    this.end_time = end_time;
    if (spans != null) {
      for (final Span span : spans) {
        add(span);
      }
    }
    this.rate = rate;
    this.aggregator = aggregator;
    this.downsampler = downsampler;
    this.sample_interval = interval;
  }

  /**
   * Adds a span to this group, provided that it's in the right time range.
   * <b>Must not</b> be called once {@link #getTags} or
   * {@link #getAggregatedTags} has been called on this instance.
   * @param span The span to add to this group.  If none of the data points
   * fall within our time range, this method will silently ignore that span.
   */
  void add(final Span span) {
    if (tags != null) {
      throw new AssertionError("The set of tags has already been computed"
                               + ", you can't add more Spans to " + this);
    }
    if (span.timestamp(0) <= end_time
        // The following call to timestamp() will throw an
        // IndexOutOfBoundsException if size == 0, which is OK since it would
        // be a programming error.
        && span.timestamp(span.size() - 1) >= start_time) {
      this.spans.add(span);
    }
  }

  /**
   * Computes the intersection set + symmetric difference of tags in all spans.
   * @param spans A collection of spans for which to find the common tags.
   * @return A (possibly empty) map of the tags common to all the spans given.
   */
  private void computeTags() {
    if (spans.isEmpty()) {
      tags = new HashMap<String, String>(0);
      aggregated_tags = new ArrayList<String>(0);
      return;
    }
    final Iterator<Span> it = spans.iterator();
    tags = new HashMap<String, String>(it.next().getTags());
    final HashSet<String> discarded_tags = new HashSet<String>(tags.size());
    while (it.hasNext()) {
      final Map<String, String> nexttags = it.next().getTags();
      // OMG JAVA
      final Iterator<Map.Entry<String, String>> i = tags.entrySet().iterator();
      while (i.hasNext()) {
        final Map.Entry<String, String> entry = i.next();
        final String name = entry.getKey();
        final String value = nexttags.get(name);
        if (value == null || !value.equals(entry.getValue())) {
          i.remove();
          discarded_tags.add(name);
        }
      }
    }
    aggregated_tags = new ArrayList<String>(discarded_tags);
  }

  public String metricName() {
    return spans.isEmpty() ? "" : spans.get(0).metricName();
  }

  public Map<String, String> getTags() {
    if (tags == null) {
      computeTags();
    }
    return tags;
  }

  public List<String> getAggregatedTags() {
    if (tags == null) {
      computeTags();
    }
    return aggregated_tags;
  }

  public List<String> getTSUIDs() {
    List<String> tsuids = new ArrayList<String>(spans.size());
    for (Span sp : spans) {
      tsuids.addAll(sp.getTSUIDs());
    }
    return tsuids;
  }
  
  /**
   * Compiles the annotations for each span into a new array list
   * @return Null if none of the spans had any annotations, a list if one or
   * more were found
   */
  public List<Annotation> getAnnotations() {
    ArrayList<Annotation> annotations = new ArrayList<Annotation>();
    for (Span sp : spans) {
      if (sp.getAnnotations().size() > 0) {
        annotations.addAll(sp.getAnnotations());
      }
    }
    
    if (annotations.size() > 0) {
      return annotations;
    }
    return null;
  }
  
  public int size() {
    // TODO(tsuna): There is a way of doing this way more efficiently by
    // inspecting the Spans and counting only data points that fall in
    // our time range.
    final SGIterator it = new SGIterator();
    int size = 0;
    while (it.hasNext()) {
      it.next();
      size++;
    }
    return size;
  }

  public int aggregatedSize() {
    int size = 0;
    for (final Span span : spans) {
      size += span.size();
    }
    return size;
  }

  public SeekableView iterator() {
    return new SGIterator();
  }

  /**
   * Finds the {@code i}th data point of this group in {@code O(n)}.
   * Where {@code n} is the number of data points in this group.
   */
  private DataPoint getDataPoint(int i) {
    if (i < 0) {
      throw new IndexOutOfBoundsException("negative index: " + i);
    }
    final int saved_i = i;
    final SGIterator it = new SGIterator();
    DataPoint dp = null;
    while (it.hasNext() && i >= 0) {
      dp = it.next();
      i--;
    }
    if (i != -1 || dp == null) {
      throw new IndexOutOfBoundsException("index " + saved_i
          + " too large (it's >= " + size() + ") for " + this);
    }
    return dp;
  }

  public long timestamp(final int i) {
    return getDataPoint(i).timestamp();
  }

  public boolean isInteger(final int i) {
    return getDataPoint(i).isInteger();
  }

  public double doubleValue(final int i) {
    return getDataPoint(i).doubleValue();
  }

  public long longValue(final int i) {
    return getDataPoint(i).longValue();
  }

  /**
   * Iterator that does aggregation and linear interpolation (lerp).
   * <p>
   * This where the real business of {@link SpanGroup} is.  This iterator
   * provides a merged, aggregated view of multiple {@link Span}s.  The data
   * points in all the Spans are returned in chronological order.  Each time
   * we return a data point from a span, we aggregate it with the current
   * value from all the other Spans.  If other Spans don't have a value at
   * that specific timestamp, we do a linear interpolation in order to
   * estimate what the value of that Span should be at that time.
   * <p>
   * All this merging, linear interpolation and aggregation happens in
   * {@code O(1)} space and {@code O(N)} time.  All we need is to keep an
   * iterator on each Span, and {@code 4*k} {@code long}s in memory, where
   * {@code k} is the number of Spans in the group.  When computing a rate,
   * we need an extra {@code 2*k} {@code long}s in memory (see below).
   * <p>
   * In order to do linear interpolation, we need to know two data points:
   * the current one and the next one.  So for each Span in the group, we need
   * 4 longs: the current value, the current timestamp, the next value and the
   * next timestamp.  We maintain two arrays for timestamps and values.  Those
   * arrays have {@code 2 * iterators.length} elements.  The first half
   * contains the current values and second half the next values.  When a Span
   * gets used, its next data point becomes the current one (so its value and
   * timestamp are moved from the 2nd half of their respective array to the
   * first half) and the new-next data point is fetched from the underlying
   * iterator of that Span.
   * <p>
   * Here is an example when the SpanGroup contains 2 Spans:
   * <pre>              current    |     next
   *               +-------+-------+-------+-------+
   *   timestamps: |  T1   |  T2   |  T3   |  T4   |
   *               +-------+-------+-------+-------+
   *                    current    |     next
   *               +-------+-------+-------+-------+
   *       values: |  V1   |  V2   |  V3   |  V4   |
   *               +-------+-------+-------+-------+
   *                               |
   *   current: 0
   *   pos: 0
   *   iterators: [ it0, it1 ]
   * </pre>
   * Since {@code current == 0}, the current data point has the value V1
   * and time T1.  Let's note that (V1, T1).  Now this group has 2 Spans,
   * which means we're trying to aggregate 2 different series (same metric ID
   * but different tags).  So The next value that this iterator returns needs
   * to be a combination of V1 and V2 (assuming that T2 is less than T1).
   * If our aggregation function is "sum", we sort of want to sum up V1 and
   * V2.  But those two data points may not necessarily be at the same time.
   * T2 can be less than or equal to T1.  If T2 is greater than T1, we ignore
   * V2 and return just V1, since we haven't reached the time yet where V2
   * exist, so it's essentially as if it wasn't there.
   * Say T2 is less than T1.  Summing up V1 and V2 doesn't make sense, since
   * they represent two measurements made at different times.  So instead,
   * we need to find what the value V2 would have been, had it been measured
   * at time T1 instead of T2.  We do this using linear interpolation between
   * the data point (V2, T2) and the following one for that series, (V4, T4).
   * The result is thus the sum of V1 and the interpolated value between V2
   * and V4.
   * <p>
   * Now let's move onto the next data point.  Assuming that T3 is less than
   * T4, it means we need to advance to the next point on the 1st series.  To
   * do this we use the iterator it0 to get the next data point for that
   * series and we end up with the following state:
   * <pre>              current    |     next
   *               +-------+-------+-------+-------+
   *   timestamps: |  T3   |  T2   |  T5   |  T4   |
   *               +-------+-------+-------+-------+
   *                    current    |     next
   *               +-------+-------+-------+-------+
   *       values: |  V3   |  V2   |  V5   |  V4   |
   *               +-------+-------+-------+-------+
   *                               |
   *   current: 0
   *   pos: 0
   *   iterators: [ it0, it1 ]
   * </pre>
   * Then all you need is to "rinse and repeat".
   * <p>
   * More details: Since each value above can be either an integer or a
   * floating point, we have to keep track of the type of each value.  Values
   * are always stored in a {@code long}.  When a value is a floating point
   * value, the bits of the longs just need to be interpreted to get back the
   * floating point value.  The way we keep track of the type is by using the
   * most significant bit of the timestamp (to avoid an extra array).  This is
   * fine since our timestamps only really use 32 of the 64 bits of the long
   * in which they're stored.  When there is no "current" value (1st half of
   * the arrays depicted above), the timestamp will be set to 0.  When there
   * is no "next" value (2nd half of the arrays), the timestamp will be set
   * to a special, really large value (too large to be a valid timestamp).
   * <p>
   * Now when computing a rate, things are a little bit different.  This is
   * because a rate, by definition, involves 2 values.  In addition to the
   * 2 values, we need a 3rd one to "look ahead" and find when this time
   * series reaches its last value.   So for a rate, we'd have this:
   * <pre>              current    |      next     |     prev
   *               +-------+-------+-------+-------+-------+-------+
   *   timestamps: |  T3   |  T4   |  T5   |  T6   |  T1   |  T2   |
   *               +-------+-------+-------+-------+-------+-------+
   *                    current    |      next     |     prev
   *               +-------+-------+-------+-------+-------+-------+
   *       values: |  V3   |  V4   |  V5   |  V6   |  V1   |  V2   |
   *               +-------+-------+-------+-------+-------+-------+
   *                               |               |
   *   current: 0
   *   pos: 0
   *   iterators: [ it0, it1 ]
   * </pre>
   * Notice we just extend the table a little bit to be able to save one extra
   * value per time series.  When returning a value, we use "prev" and
   * "current" to compute the rate.  Once a value has been used, instead of
   * throwing it away like we do when rates aren't involved, we "migrate" it
   * to the 3rd part of the array ("prev") so we can use it for the next rate.
   */
  private final class SGIterator
    implements SeekableView, DataPoint,
               Aggregator.Longs, Aggregator.Doubles {
    //private final Logger LOG = LoggerFactory.getLogger(SGIterator.class);

    /** Extra bit we set on the timestamp of floating point values. */
    private static final long FLAG_FLOAT = 0x8000000000000000L;

    /** Mask to use in order to get rid of the flag above.
     * This value also conveniently represents the largest timestamp we can
     * possibly store, provided that the most significant bit is reserved by
     * FLAG_FLOAT.
     */
    private static final long TIME_MASK  = 0x7FFFFFFFFFFFFFFFL;

    /**
     * Where we are in each {@link Span} in the group.
     * The iterators in this array always points to 2 values ahead of the
     * current value, as we pre-load the current and the next values into the
     * {@link #timestamps} and {@link #values} member.
     * Once we reach the end of a Span, we'll null out its iterator from this
     * array.
     */
    private final SeekableView[] iterators;

    /**
     * The current and previous timestamps for the data points being used.
     * <p>
     * Are we computing a rate?
     * <ul>
     * <li>No: for {@code iterators[i]} the timestamp of the current data
     *     point is {@code timestamps[i]} and the timestamp of the next data
     *     point is {@code timestamps[iterators.length + i]}.</li>
     * <li>Yes: In addition to the above, the previous data point is saved
     *     in {@code timestamps[iterators.length * 2 + i]}.
     * </li></ul>
     * <p>
     * Each timestamp can have the {@code FLAG_FLOAT} applied so it's important
     * to use the {@code TIME_MASK} when getting the actual timestamp value
     * out of it.
     * There are two special values for timestamps:
     * <ul>
     * <li>{@code 0} when in the first half of the array: this iterator has
     * run out of data points and must not be used anymore.</li>
     * <li>{@code TIME_MASK} when in the second half of the array: this
     * iterator has reached its last data point and must not be used for
     * linear interpolation anymore.</li>
     * </ul>
     */
    private final long[] timestamps; // 32 bit unsigned + flag

    /**
     * The current and next values for the data points being used.
     * This array works exactly in the same fashion as the 'timestamps' array.
     * This array is also used to store floating point values, in which case
     * their binary representation just happens to be stored in a {@code long}.
     */
    private final long[] values;

    /** The index in {@link #iterators} of the current Span being used. */
    private int current;

    /** The index in {@link #values} of the current value being aggregated. */
    private int pos;

    /** Creates a new iterator for this {@link SpanGroup}. */
    SGIterator() {
      final int size = spans.size();
      iterators = new SeekableView[size];
      timestamps = new long[size * (rate ? 3 : 2)];
      values = new long[size * (rate ? 3 : 2)];
      // Initialize every Iterator, fetch their first values that fall
      // within our time range.
      for (int i = 0; i < size; i++) {
        final SeekableView it =
          (downsampler == null
           ? spans.get(i).spanIterator()
           : spans.get(i).downsampler(start_time, end_time, sample_interval, downsampler));
        iterators[i] = it;
        it.seek(start_time);
        final DataPoint dp;
        try {
          dp = it.next();
        } catch (NoSuchElementException e) {
          throw new AssertionError("Span #" + i + " is empty! span="
                                   + spans.get(i));
        }
        //LOG.debug("Creating iterator #" + i);
        if (dp.timestamp() >= start_time) {
          //LOG.debug("First DP in range for #" + i + ": "
          //          + dp.timestamp() + " >= " + start_time);
          putDataPoint(size + i, dp);
        } else {
          //LOG.debug("No DP in range for #" + i + ": "
          //          + dp.timestamp() + " < " + start_time);
          endReached(i);
          continue;
        }
        if (rate) {  // Need two values to compute a rate.  Load one more.
          if (it.hasNext()) {
            moveToNext(i);
          } else {
            endReached(i);
          }
        }
      }
      //LOG.debug(toString());
    }

    /**
     * Indicates that an iterator in {@link #iterators} has reached the end.
     * @param i The index in {@link #iterators} of the iterator.
     */
    private void endReached(final int i) {
      //LOG.debug("No more DP for #" + i);
      timestamps[iterators.length + i] = TIME_MASK;
      iterators[i] = null;  // We won't use it anymore, so free() it.
    }

    /**
     * Puts the next data point of an iterator in the internal buffer.
     * @param i The index in {@link #iterators} of the iterator.
     * @param dp The last data point returned by that iterator.
     */
    private void putDataPoint(final int i, final DataPoint dp) {
      timestamps[i] = dp.timestamp();
      if (dp.isInteger()) {
        //LOG.debug("Putting #" + i + " (long) " + dp.longValue()
        //          + " @ time " + dp.timestamp());
        values[i] = dp.longValue();
      } else {
        //LOG.debug("Putting #" + i + " (double) " + dp.doubleValue()
        //          + " @ time " + dp.timestamp());
        values[i] = Double.doubleToRawLongBits(dp.doubleValue());
        timestamps[i] |= FLAG_FLOAT;
      }
    }

    // ------------------ //
    // Iterator interface //
    // ------------------ //

    public boolean hasNext() {
      final int size = iterators.length;
      for (int i = 0; i < size; i++) {
        // As long as any of the iterators has a data point with a timestamp
        // that falls within our interval, we know we have at least one next.
        if ((timestamps[size + i] & TIME_MASK) <= end_time) {
          //LOG.debug("hasNext #" + (size + i));
          return true;
        }
      }
      //LOG.debug("No hasNext (return false)");
      return false;
    }

    public DataPoint next() {
      final int size = iterators.length;
      long min_ts = Long.MAX_VALUE;

      // In case we reached the end of one or more Spans, we need to make sure
      // we mark them as such by zeroing their current timestamp.  There may
      // be multiple Spans that reached their end at once, so check them all.
      for (int i = current; i < size; i++) {
        if (timestamps[i + size] == TIME_MASK) {
          //LOG.debug("Expiring last DP for #" + current);
          timestamps[i] = 0;
        }
      }

      // Now we need to find which Span we'll consume next.  We'll pick the
      // one that has the data point with the smallest timestamp since we want to
      // return them in chronological order.
      current = -1;
      // If there's more than one Span with the same smallest timestamp, we'll
      // set this to true so we can fetch the next data point in all of them at
      // the same time.
      boolean multiple = false;
      for (int i = 0; i < size; i++) {
        final long timestamp = timestamps[size + i] & TIME_MASK;
        if (timestamp <= end_time) {
          if (timestamp < min_ts) {
            min_ts = timestamp;
            current = i;
            // We just found a new minimum so right now we can't possibly have
            // multiple Spans with the same minimum.
            multiple = false;
          } else if (timestamp == min_ts) {
            multiple = true;
          }
        }
      }
      if (current < 0) {
        throw new NoSuchElementException("no more elements");
      }
      moveToNext(current);
      if (multiple) {
        //LOG.debug("Moving multiple DPs at time " + min_ts);
        // We know we saw at least one other data point with the same minimum
        // timestamp after `current', so let's move those ones too.
        for (int i = current + 1; i < size; i++) {
          final long timestamp = timestamps[size + i] & TIME_MASK;
          if (timestamp == min_ts) {
            moveToNext(i);
          }
        }
      }

      return this;
    }

    /**
     * Makes iterator number {@code i} move forward to the next data point.
     * @param i The index in {@link #iterators} of the iterator.
     */
    private void moveToNext(final int i) {
      final int size = iterators.length;
      final int next = iterators.length + i;
      if (rate) {  // move "current" in "prev".
        timestamps[next + size] = timestamps[i];
        values[next + size] = values[i];
        //LOG.debug("Saving #" + i + " -> #" + (next + size)
        //          + ((timestamps[i] & FLAG_FLOAT) == FLAG_FLOAT
        //             ? " float " + Double.longBitsToDouble(values[i])
        //             : " long " + values[i])
        //          + " @ time " + (timestamps[i] & TIME_MASK));
      }
      timestamps[i] = timestamps[next];
      values[i] = values[next];
      //LOG.debug("Moving #" + next + " -> #" + i
      //          + ((timestamps[i] & FLAG_FLOAT) == FLAG_FLOAT
      //             ? " float " + Double.longBitsToDouble(values[i])
      //             : " long " + values[i])
      //          + " @ time " + (timestamps[i] & TIME_MASK));
      final SeekableView it = iterators[i];
      if (it.hasNext()) {
        putDataPoint(next, it.next());
      } else {
        endReached(i);
      }
    }

    public void remove() {
      throw new UnsupportedOperationException();
    }

    // ---------------------- //
    // SeekableView interface //
    // ---------------------- //

    public void seek(final long timestamp) {
      for (final SeekableView it : iterators) {
        it.seek(timestamp);
      }
    }

    // ------------------- //
    // DataPoint interface //
    // ------------------- //

    public long timestamp() {
      return timestamps[current] & TIME_MASK;
    }

    public boolean isInteger() {
      if (rate) {
        // An rate can never be precisely represented without floating point.
        return false;
      }
      // If at least one of the values we're going to aggregate or interpolate
      // with is a float, we have to convert everything to a float.
      for (int i = timestamps.length - 1; i >= 0; i--) {
        if ((timestamps[i] & FLAG_FLOAT) == FLAG_FLOAT) {
          return false;
        }
      }
      return true;
    }

    public long longValue() {
      if (isInteger()) {
        pos = -1;
        //LOG.debug("pre-aggregator state: " + toString());
        final long value = aggregator.runLong(this);
        //LOG.debug("long aggregator returned " + value);
        return value;
      }
      throw new ClassCastException("current value is a double: " + this);
    }

    public double doubleValue() {
      if (!isInteger()) {
        pos = -1;
        //LOG.debug("pre-aggregator state: " + toString());
        final double value = aggregator.runDouble(this);
        //LOG.debug("double aggregator returned " + value);
        if (value != value || Double.isInfinite(value)) {
          throw new IllegalStateException("Got NaN or Infinity: "
             + value + " in this " + this);
        }
        return value;
      }
      throw new ClassCastException("current value is a long: " + this);
    }

    public double toDouble() {
      return isInteger() ? doubleValue() : longValue();
    }

    // -------------------------- //
    // Aggregator.Longs interface //
    // -------------------------- //

    public boolean hasNextValue() {
      return hasNextValue(false);
    }

    /**
     * Returns whether or not there are more values to aggregate.
     * @param update_pos Whether or not to also move the internal pointer
     * {@link #pos} to the index of the next value to aggregate.
     * @return true if there are more values to aggregate, false otherwise.
     */
    private boolean hasNextValue(boolean update_pos) {
      final int size = iterators.length;
      long current_ts = (timestamps[current] & TIME_MASK);
      boolean is_next;
      for (int i = pos + 1; i < size; i++) {
        is_next = false;
        if (aggregator.interpolate()) {
          if (timestamps[i] != 0) {
            is_next = true;
          }
        }
        else {
          if ((timestamps[i] & TIME_MASK) == current_ts) {
            is_next = true;
          }
        }
        if (is_next) {
          //LOG.debug("hasNextValue -> true #" + i);
          if (update_pos) {
            pos = i;
          }
          return true;
        }
      }
      //LOG.debug("hasNextValue -> false (ran out)");
      return false;
    }

    public long nextLongValue() {
      if (hasNextValue(true)) {
        final long y0 = values[pos];
        if (rate) {
          throw new AssertionError("Should not be here, impossible! " + this);
        }
        //LOG.debug("nextLongValue interpolate() = " + aggregator.interpolate());
        if (!aggregator.interpolate() || (current == pos)) {
          return y0;
        }
        final long x = timestamps[current] & TIME_MASK;
        final long x0 = timestamps[pos] & TIME_MASK;
        if (x == x0) {
          return y0;
        }
        final long y1 = values[pos + iterators.length];
        final long x1 = timestamps[pos + iterators.length] & TIME_MASK;
        if (x == x1) {
          return y1;
        }
        final long r = y0 + (x - x0) * (y1 - y0) / (x1 - x0);
        //LOG.debug("Lerping to time " + x + ": " + y0 + " @ " + x0
        //          + " -> " + y1 + " @ " + x1 + " => " + r);
        if ((x1 & 0xFFFFFFFF00000000L) != 0) {
          throw new AssertionError("x1=" + x1 + " in " + this);
        }
        return r;
      }
      throw new NoSuchElementException("no more longs in " + this);
    }

    // ---------------------------- //
    // Aggregator.Doubles interface //
    // ---------------------------- //

    public double nextDoubleValue() {
      if (hasNextValue(true)) {
        final double y0 = ((timestamps[pos] & FLAG_FLOAT) == FLAG_FLOAT
                           ? Double.longBitsToDouble(values[pos])
                           : values[pos]);
        if (rate) {
          final long x0 = timestamps[pos] & TIME_MASK;
          final int prev = pos + iterators.length * 2;
          final double y1 = ((timestamps[prev] & FLAG_FLOAT) == FLAG_FLOAT
                             ? Double.longBitsToDouble(values[prev])
                             : values[prev]);
          final long x1 = timestamps[prev] & TIME_MASK;
          assert x0 > x1: ("Next timestamp (" + x0 + ") is supposed to be "
            + " strictly greater than the previous one (" + x1 + "), but it's"
            + " not.  this=" + this);
          final double r = (y0 - y1) / (x0 - x1);
          //LOG.debug("Rate for " + y1 + " @ " + x1
          //          + " -> " + y0 + " @ " + x0 + " => " + r);
          return r;
        }
        //LOG.debug("nextDoubleValue interpolate = " + aggregator.interpolate());
        if (!aggregator.interpolate()) {
          return y0;
        }
        if (current == pos) {
          //LOG.debug("Exact match, no lerp needed");
          return y0;
        }
        final long x = timestamps[current] & TIME_MASK;
        final long x0 = timestamps[pos] & TIME_MASK;
        if (x == x0) {
          //LOG.debug("No lerp needed x == x0 (" + x + " == "+x0+") => " + y0);
          return y0;
        }
        final int next = pos + iterators.length;
        final double y1 = ((timestamps[next] & FLAG_FLOAT) == FLAG_FLOAT
                           ? Double.longBitsToDouble(values[next])
                           : values[next]);
        final long x1 = timestamps[next] & TIME_MASK;
        if (x == x1) {
          //LOG.debug("No lerp needed x == x1 (" + x + " == "+x1+") => " + y1);
          return y1;
        }
        final double r = y0 + (x - x0) * (y1 - y0) / (x1 - x0);
        //LOG.debug("Lerping to time " + x + ": " + y0 + " @ " + x0
        //          + " -> " + y1 + " @ " + x1 + " => " + r);
        if ((x1 & 0xFFFFFFFF00000000L) != 0) {
          throw new AssertionError("x1=" + x1 + " in " + this);
        }
        return r;
      }
      throw new NoSuchElementException("no more doubles in " + this);
    }

    private String formatPair(int i) {
        long ts = timestamps[i];
        long value = values[i];
        if (TIME_MASK == ts) {
            return "(END, n/a)";
        }

        String str = "(" + (ts & TIME_MASK) + ", ";
        if ((ts & FLAG_FLOAT) == FLAG_FLOAT) {
            str += Double.longBitsToDouble(value);
        }
        else {
            str += value;
        }
        str += ")";
        return str;
    }

    public String toString() {
      String str = "SpanGroup.Iterator(";
      final int size = iterators.length;
      for (int i = 0; i < size; i++) {
        str += "\n";
        str += "iterator #" + i + " (";
        if (null == iterators[i]) {
            str += "null";
        }
        else {
            str += iterators[i].toString();
        }
        str += "): current" + formatPair(i)
            + ", next" + formatPair(size+i);
        if (rate) {
            str += " prev" + formatPair(2*size+i);
        }
      }
      str += ", current=" + current
        + ", pos=" + pos
        + ", (SpanGroup: " + toStringSharedAttributes()
        + ')';
      return str;
    }

  }

  public String toString() {
    return "SpanGroup(" + toStringSharedAttributes()
      + ", spans=" + spans
      + ')';
  }

  private String toStringSharedAttributes() {
    return "start_time=" + start_time
      + ", end_time=" + end_time
      + ", tags=" + tags
      + ", aggregated_tags=" + aggregated_tags
      + ", rate=" + rate
      + ", interpolate=" + aggregator.interpolate()
      + ", aggregator=" + aggregator
      + ", downsampler=" + downsampler
      + ", sample_interval=" + sample_interval
      + ')';
  }

}<|MERGE_RESOLUTION|>--- conflicted
+++ resolved
@@ -21,12 +21,9 @@
 import java.util.Map;
 import java.util.NoSuchElementException;
 
-<<<<<<< HEAD
 import net.opentsdb.meta.Annotation;
-=======
 //import org.slf4j.Logger;
 //import org.slf4j.LoggerFactory;
->>>>>>> 51c820ab
 
 /**
  * Groups multiple spans together and offers a dynamic "view" on them.
