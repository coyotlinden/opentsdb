// This file is part of OpenTSDB.
// Copyright (C) 2010-2012  The OpenTSDB Authors.
//
// This program is free software: you can redistribute it and/or modify it
// under the terms of the GNU Lesser General Public License as published by
// the Free Software Foundation, either version 2.1 of the License, or (at your
// option) any later version.  This program is distributed in the hope that it
// will be useful, but WITHOUT ANY WARRANTY; without even the implied warranty
// of MERCHANTABILITY or FITNESS FOR A PARTICULAR PURPOSE.  See the GNU Lesser
// General Public License for more details.  You should have received a copy
// of the GNU Lesser General Public License along with this program.  If not,
// see <http://www.gnu.org/licenses/>.
package net.opentsdb.tsd;

import java.io.File;
import java.io.FileNotFoundException;
import java.io.IOException;
import java.io.RandomAccessFile;
import java.lang.reflect.Constructor;
import java.lang.reflect.InvocationTargetException;
import java.lang.reflect.Method;
import java.lang.reflect.Modifier;
import java.nio.charset.Charset;
import java.util.ArrayList;
import java.util.HashMap;
import java.util.HashSet;
import java.util.List;
import java.util.Map;

import ch.qos.logback.classic.spi.ThrowableProxy;
import ch.qos.logback.classic.spi.ThrowableProxyUtil;

import com.stumbleupon.async.Deferred;

import org.slf4j.Logger;
import org.slf4j.LoggerFactory;

import org.jboss.netty.buffer.ChannelBuffer;
import org.jboss.netty.buffer.ChannelBuffers;
import org.jboss.netty.channel.Channel;
import org.jboss.netty.channel.ChannelFuture;
import org.jboss.netty.channel.ChannelFutureListener;
import org.jboss.netty.channel.DefaultFileRegion;
import org.jboss.netty.handler.codec.http.DefaultHttpResponse;
import org.jboss.netty.handler.codec.http.HttpHeaders;
import org.jboss.netty.handler.codec.http.HttpMethod;
import org.jboss.netty.handler.codec.http.HttpRequest;
import org.jboss.netty.handler.codec.http.HttpResponseStatus;
import org.jboss.netty.handler.codec.http.HttpVersion;
import org.jboss.netty.handler.codec.http.QueryStringDecoder;
import org.jboss.netty.util.CharsetUtil;

import net.opentsdb.core.Const;
import net.opentsdb.core.TSDB;
import net.opentsdb.graph.Plot;
import net.opentsdb.stats.Histogram;
import net.opentsdb.stats.StatsCollector;
import net.opentsdb.tsd.HttpSerializer;
import net.opentsdb.utils.PluginLoader;

/**
 * Binds together an HTTP request and the channel on which it was received.
 *
 * It makes it easier to provide a few utility methods to respond to the
 * requests.
 */
final class HttpQuery {

  private static final Logger LOG = LoggerFactory.getLogger(HttpQuery.class);

  private static final String HTML_CONTENT_TYPE = "text/html; charset=UTF-8";
  private static final String PNG_CONTENT_TYPE = "image/png";
  private static final String ASCII_CONTENT_TYPE = "text/html";
  private static final String JSON_CONTENT_TYPE = "application/json";

  /** The maximum implemented API version, set when the user doesn't */
  private static final int MAX_API_VERSION = 1;
  
  /**
   * Keep track of the latency of HTTP requests.
   */
  private static final Histogram httplatency =
    new Histogram(16000, (short) 2, 100);

  /** Maps Content-Type to a serializer */
  private static HashMap<String, Constructor<? extends HttpSerializer>> 
    serializer_map_content_type = null;
  
  /** Maps query string names to a serializer */
  private static HashMap<String, Constructor<? extends HttpSerializer>> 
    serializer_map_query_string = null;
  
  /** Caches serializer implementation information for user access */
  private static ArrayList<HashMap<String, Object>> serializer_status = null;
  
  /** When the query was started (useful for timing). */
  private final long start_time = System.nanoTime();

  /** The request in this HTTP query. */
  private final HttpRequest request;

  /** The channel on which the request was received. */
  private final Channel chan;

  /** Shortcut to the request method */
  private final HttpMethod method; 
  
  /** Parsed query string (lazily built on first access). */
  private Map<String, List<String>> querystring;

  /** API version parsed from the incoming request */
  private int api_version = 0;
  
  /** The serializer to use for parsing input and responding */
  private HttpSerializer serializer = null;
  
  /** Deferred result of this query, to allow asynchronous processing.  */
  private final Deferred<Object> deferred = new Deferred<Object>();

<<<<<<< HEAD
  /** The response object we'll fill with data */
  private final DefaultHttpResponse response =
    new DefaultHttpResponse(HttpVersion.HTTP_1_1, HttpResponseStatus.ACCEPTED);
  
  /** The {@code TSDB} instance we belong to */
  private final TSDB tsdb; 
  
  /** Whether or not to show stack traces in the output */
  private final boolean show_stack_trace;
  
=======
  /** Whether or not this is a no-cache request. */
  private final boolean nocache;

  /** Supported content types. */
  public enum ContentType {
    JSON, ASCII, PNG, UNKNOWN
  }

  private final ContentType contenttype;

>>>>>>> 51c820ab
  /**
   * Constructor.
   * @param request The request in this HTTP query.
   * @param chan The channel on which the request was received.
   */
  public HttpQuery(final TSDB tsdb, final HttpRequest request, final Channel chan) {
    this.tsdb = tsdb;
    this.request = request;
    this.chan = chan;
<<<<<<< HEAD
    this.show_stack_trace = 
      tsdb.getConfig().getBoolean("tsd.http.show_stack_trace");
    this.method = request.getMethod();
    this.serializer = new HttpJsonSerializer(this);
=======
    this.nocache = _isNoCacheRequest();
    this.contenttype = _getContentType();
>>>>>>> 51c820ab
  }

  /**
   * Collects the stats and metrics tracked by this instance.
   * @param collector The collector to use.
   */
  public static void collectStats(final StatsCollector collector) {
    collector.record("http.latency", httplatency, "type=all");
  }

  /**
   * Returns the underlying Netty {@link HttpRequest} of this query.
   */
  public HttpRequest request() {
    return request;
  }

  /** Returns the HTTP method/verb for the request */
  public HttpMethod method() {
    return this.method;
  }
  
  /** Returns the response object, allowing serializers to set headers */
  public DefaultHttpResponse response() {
    return this.response;
  }
  
  /**
   * Returns the underlying Netty {@link Channel} of this query.
   */
  public Channel channel() {
    return chan;
  }

  /**
   * Returns the version for an API request. If the request was for a deprecated
   * API call (such as /q, /suggest, /logs) this value will be 0. If the request
   * was for a new API call, the version will be 1 or higher. If the user does
   * not supply a version, the MAX_API_VERSION value will be used.
   * @since 2.0
   */
  public int apiVersion() {
    return this.api_version;
  }
  
  /** @return Whether or not to show stack traces in errors @since 2.0 */
  public boolean showStackTrace() {
    return this.show_stack_trace;
  }
  
  /**
   * Return the {@link Deferred} associated with this query.
   */
  public Deferred<Object> getDeferred() {
    return deferred;
  }

  /** Returns how many ms have elapsed since this query was created. */
  public int processingTimeMillis() {
    return (int) ((System.nanoTime() - start_time) / 1000000);
  }

  /** @return The selected seralizer. Will return null if {@link #setSerializer}
   * hasn't been called yet @since 2.0  */
  public HttpSerializer serializer() {
    return this.serializer;
  }
  
  /**
   * Returns the query string parameters passed in the URI.
   */
  public Map<String, List<String>> getQueryString() {
    if (querystring == null) {
      try {
        querystring = new QueryStringDecoder(request.getUri()).getParameters();
      } catch (IllegalArgumentException e) {
        throw new BadRequestException("Bad query string: " + e.getMessage());
      }
    }
    return querystring;
  }

  /**
   * Returns the value of the given query string parameter.
   * <p>
   * If this parameter occurs multiple times in the URL, only the last value
   * is returned and others are silently ignored.
   * @param paramname Name of the query string parameter to get.
   * @return The value of the parameter or {@code null} if this parameter
   * wasn't passed in the URI.
   */
  public String getQueryStringParam(final String paramname) {
    final List<String> params = getQueryString().get(paramname);
    return params == null ? null : params.get(params.size() - 1);
  }

  /**
   * Returns the non-empty value of the given required query string parameter.
   * <p>
   * If this parameter occurs multiple times in the URL, only the last value
   * is returned and others are silently ignored.
   * @param paramname Name of the query string parameter to get.
   * @return The value of the parameter.
   * @throws BadRequestException if this query string parameter wasn't passed
   * or if its last occurrence had an empty value ({@code &amp;a=}).
   */
  public String getRequiredQueryStringParam(final String paramname)
    throws BadRequestException {
    final String value = getQueryStringParam(paramname);
    if (value == null || value.isEmpty()) {
      throw BadRequestException.missingParameter(paramname);
    }
    return value;
  }

  /**
   * Returns whether or not a no-cached request was made.
   * This can happen the following ways:
   *   * The 'nocache' parameter is given in the query string.
   *   * 'Cache-Control' header contains 'no-cache'.
   *   * 'Pragma' header contains 'no-cache'.
   */
  private boolean _isNoCacheRequest() {
    if ( hasQueryStringParam("nocache") ) {
      return true;
    }
    if ( hasMatchingHeaderValue(HttpHeaders.Names.CACHE_CONTROL, "no-cache") ) {
      return true;
    }
    if ( hasMatchingHeaderValue(HttpHeaders.Names.PRAGMA, "no-cache") ) {
      return true;
    }
    return false;
  }
  public boolean isNoCacheRequest() {
    return this.nocache;
  }

  /**
   * Determined the requested content type of the request.
   * This is determined in the following order:
   *   * If the content type (png, ascii, json) is part of the query params, use that.
   *   * If the Accept header specifies a specific, type, use that.
   *   * Otherwise, set to UNKNOWN.  This will generally mean a redirect back to the UI.
   */
  private ContentType _getContentType() {
    if ( hasQueryStringParam("png") ) {
      return ContentType.PNG;
    }
    if ( hasQueryStringParam("ascii") ) {
      return ContentType.ASCII;
    }
    if ( hasQueryStringParam("json") ) {
      return ContentType.JSON;
    }
    if ( hasMatchingHeaderValue(HttpHeaders.Names.ACCEPT, PNG_CONTENT_TYPE) ) {
      return ContentType.PNG;
    }
    if ( hasMatchingHeaderValue(HttpHeaders.Names.ACCEPT, ASCII_CONTENT_TYPE) ) {
      return ContentType.ASCII;
    }
    if ( hasMatchingHeaderValue(HttpHeaders.Names.ACCEPT, JSON_CONTENT_TYPE) ) {
      return ContentType.JSON;
    }
    return ContentType.UNKNOWN;
  }

  public ContentType getContentType() {
    return this.contenttype;
  }

  /**
   * Returns whether or not the given header exists and contains the given value.
   * @param headername Name of the header to inspect
   * @param match Value to match against
   */
  public boolean hasMatchingHeaderValue(final String headername, final String match) {
    for ( final String value : request.getHeaders(headername) ) {
      if ( value.equals(match) ) {
        return true;
      }
    }
    return false;
  }

  /**
   * Returns whether or not the given query string parameter was passed.
   * @param paramname Name of the query string parameter to get.
   * @return {@code true} if the parameter
   */
  public boolean hasQueryStringParam(final String paramname) {
    return getQueryString().get(paramname) != null;
  }

  /**
   * Returns all the values of the given query string parameter.
   * <p>
   * In case this parameter occurs multiple times in the URL, this method is
   * useful to get all the values.
   * @param paramname Name of the query string parameter to get.
   * @return The values of the parameter or {@code null} if this parameter
   * wasn't passed in the URI.
   */
  public List<String> getQueryStringParams(final String paramname) {
    return getQueryString().get(paramname);
  }

  /**
   * Returns only the path component of the URI as a string
   * This call strips the protocol, host, port and query string parameters 
   * leaving only the path e.g. "/path/starts/here"
   * <p>
   * Note that for slightly quicker performance you can call request().getUri()
   * to get the full path as a string but you'll have to strip query string
   * parameters manually.
   * @return The path component of the URI
   * @throws NullPointerException if the URI is null
   * @since 2.0
   */
  public String getQueryPath() {
    return new QueryStringDecoder(request.getUri()).getPath();
  }
  
  /**
   * Returns the path component of the URI as an array of strings, split on the
   * forward slash
   * Similar to the {@link #getQueryPath} call, this returns only the path 
   * without the protocol, host, port or query string params. E.g. 
   * "/path/starts/here" will return an array of {"path", "starts", "here"}
   * <p>
   * Note that for maximum speed you may want to parse the query path manually.
   * @return An array with 1 or more components, note the first item may be
   * an empty string.
   * @throws BadRequestException if the URI is empty or does not start with a
   * slash
   * @throws NullPointerException if the URI is null
   * @since 2.0
   */
  public String[] explodePath() {
    final String path = this.getQueryPath();
    if (path.isEmpty()) {
      throw new BadRequestException("Query path is empty");
    }
    if (path.charAt(0) != '/') { 
      throw new BadRequestException("Query path doesn't start with a slash");
    }
    // split may be a tad slower than other methods, but since the URIs are
    // usually pretty short and not every request will make this call, we 
    // probably don't need any premature optimization
    return path.substring(1).split("/");
  }
  
  /**
   * Helper that strips the api and optional version from the URI array since
   * api calls only care about what comes after.
   * E.g. if the URI is "/api/v1/uid/assign" this method will return the 
   * {"uid", "assign"}
   * @return An array with 1 or more components, note the first item may be
   * an empty string if given just "/api" or "/api/v1"
   * @throws BadRequestException if the URI is empty or does not start with a
   * slash
   * @throws NullPointerException if the URI is null
   * @throws IllegalArgumentException if the uri does not start with "/api"
   * @since 2.0
   */
  public String[] explodeAPIPath() {
    final String[] split = this.explodePath();
    int index = 1;
    if (split.length < 1 || !split[0].toLowerCase().equals("api")) {
      throw new IllegalArgumentException("The URI does not start with \"/api\"");
    }
    if (split.length < 2) {
      // given "/api"
      final String[] root = { "" };
      return root;
    }
    if (split[1].toLowerCase().startsWith("v") && split[1].length() > 1 && 
        Character.isDigit(split[1].charAt(1))) {
      index = 2;
    }

    if (split.length - index == 0) {
      // given "/api/v#"
      final String[] root = { "" };
      return root;
    }
    
    final String[] path = new String[split.length - index];
    int path_idx = 0;
    for (int i = index; i < split.length; i++) {
      path[path_idx] = split[i];
      path_idx++;
    }
    return path;
  }
  
  /**
   * Parses the query string to determine the base route for handing a query 
   * off to an RPC handler.
   * This method splits the query path component and returns a string suitable
   * for routing by {@link RpcHandler}. The resulting route is always lower case
   * and will consist of either an empty string, a deprecated API call or an
   * API route. API routes will set the {@link #apiVersion} to either a user 
   * provided value or the MAX_API_VERSION.
   * <p>
   * Some URIs and their routes include:<ul>
   * <li>"/" - "" - the home directory</li>
   * <li>"/q?start=1h-ago&m=..." - "q" - a deprecated API call</li>
   * <li>"/api/v4/query" - "api/query" - a versioned API call</li>
   * <li>"/api/query" - "api/query" - a default versioned API call</li>
   * </ul>
   * @return the base route
   * @throws BadRequestException if the version requested is greater than the
   * max or the version # can't be parsed
   * @since 2.0
   */
  public String getQueryBaseRoute() {
    final String[] split = this.explodePath();
    if (split.length < 1) {
      return "";
    }
    if (!split[0].toLowerCase().equals("api")) {
      return split[0].toLowerCase();
    }
    // set the default api_version so the API call is handled by a serializer if
    // an exception is thrown
    this.api_version = MAX_API_VERSION;
    if (split.length < 2) {
      return "api";
    }
    if (split[1].toLowerCase().startsWith("v") && split[1].length() > 1 && 
        Character.isDigit(split[1].charAt(1))) {
      try {
        final int version = Integer.parseInt(split[1].substring(1));
        if (version > MAX_API_VERSION) {
          throw new BadRequestException(HttpResponseStatus.NOT_IMPLEMENTED, 
              "Requested API version is greater than the max implemented", 
              "API version [" + version + "] is greater than the max [" + 
              MAX_API_VERSION + "]");
        }
        this.api_version = version;
      } catch (NumberFormatException nfe) {
        throw new BadRequestException(HttpResponseStatus.BAD_REQUEST, 
            "Invalid API version format supplied", 
            "API version [" + split[1].substring(1) + 
            "] cannot be parsed to an integer");
      }
    } else {
      return "api/" + split[1].toLowerCase();
    }
    if (split.length < 3){
      return "api";
    }
    return "api/" + split[2].toLowerCase();
  }
  
  /**
   * Attempts to parse the character set from the request header. If not set
   * defaults to UTF-8
   * @return A Charset object
   * @throws UnsupportedCharsetException if the parsed character set is invalid
   * @since 2.0
   */
  public Charset getCharset() {
    // RFC2616 3.7
    for (String type : this.request.getHeaders("Content-Type")) {
      int idx = type.toUpperCase().indexOf("CHARSET=");
      if (idx > 1) {
        String charset = type.substring(idx+8);
        return Charset.forName(charset);
      }
    }
    return Charset.forName("UTF-8");
  }
  
  /** @return True if the request has content, false if not @since 2.0 */
  public boolean hasContent() {
    return this.request.getContent() != null && 
      this.request.getContent().readable();
  }
  
  /**
   * Decodes the request content to a string using the appropriate character set
   * @return Decoded content or an empty string if the request did not include
   * content
   * @throws UnsupportedCharsetException if the parsed character set is invalid
   * @since 2.0
   */
  public String getContent() {
    return this.request.getContent().toString(this.getCharset());
  }
  
  /**
   * Determines the requested HttpMethod via VERB and QS override.
   * If the request is a {@code GET} and the user provides a valid override
   * method in the {@code method=&lt;method&gt;} query string parameter, then
   * the override is returned. If the user supplies an invalid override, an
   * exception is thrown. If the verb was not a GET, then the original value
   * is returned.
   * @return An HttpMethod
   * @throws BadRequestException if the user provided a {@code method} qs
   * without a value or the override contained an invalid value
   * @since 2.0
   */
  public HttpMethod getAPIMethod() {
    if (this.method() != HttpMethod.GET) {
      return this.method();
    } else {
      if (this.hasQueryStringParam("method")) {
        final String qs_method = this.getQueryStringParam("method");
        if (qs_method == null || qs_method.isEmpty()) {
          throw new BadRequestException(HttpResponseStatus.METHOD_NOT_ALLOWED,
              "Missing method override value");
        }
        if (qs_method.toLowerCase().equals("get")) {
          // you can't fix dumb
          return HttpMethod.GET;
        } else if (qs_method.toLowerCase().equals("post")){
          return HttpMethod.POST;
        } else if (qs_method.toLowerCase().equals("put")){
          return HttpMethod.PUT;
        } else if (qs_method.toLowerCase().equals("delete")){
          return HttpMethod.DELETE;
        } else {
          throw new BadRequestException(HttpResponseStatus.METHOD_NOT_ALLOWED,
            "Unknown or unsupported method override value");
        }
      }
      
      // no override, so just return the method
      return this.method();
    }
  }
  
  /**
   * Sets the local serializer based on a query string parameter or content type.
   * <p>
   * If the caller supplies a "serializer=" parameter, the proper serializer is
   * loaded if found. If the serializer doesn't exist, an exception will be 
   * thrown and the user gets an error
   * <p>
   * If no query string parameter is supplied, the Content-Type header for the
   * request is parsed and if a matching serializer is found, it's used. 
   * Otherwise we default to the HttpJsonSerializer.
   * @throws InvocationTargetException if the serializer cannot be instantiated
   * @throws IllegalArgumentException if the serializer cannot be instantiated
   * @throws InstantiationException if the serializer cannot be instantiated
   * @throws IllegalAccessException if a security manager is blocking access
   * @throws BadRequestException if a serializer requested via query string does 
   * not exist
   */
  public void setSerializer() throws InvocationTargetException, 
    IllegalArgumentException, InstantiationException, IllegalAccessException {
    if (this.hasQueryStringParam("serializer")) {
      final String qs = this.getQueryStringParam("serializer");
      Constructor<? extends HttpSerializer> ctor = 
        serializer_map_query_string.get(qs);
      if (ctor == null) {
        this.serializer = new HttpJsonSerializer(this);
        throw new BadRequestException(HttpResponseStatus.BAD_REQUEST, 
            "Requested serializer was not found", 
            "Could not find a serializer with the name: " + qs);
      }
      
      this.serializer = ctor.newInstance(this);
      return;
    }
    
    // attempt to parse the Content-Type string. We only want the first part,
    // not the character set. And if the CT is missing, we'll use the default
    // serializer
    String content_type = this.request.getHeader("Content-Type");
    if (content_type == null || content_type.isEmpty()) {
      return;
    }
    if (content_type.indexOf(";") > -1) {
      content_type = content_type.substring(0, content_type.indexOf(";"));
    }
    Constructor<? extends HttpSerializer> ctor = 
      serializer_map_content_type.get(content_type);
    if (ctor == null) {
      return;
    }
    
    this.serializer = ctor.newInstance(this);
  }
  
  /**
   * Sends a 500 error page to the client.
   * Handles responses from deprecated API calls as well as newer, versioned
   * API calls
   * @param cause The unexpected exception that caused this error.
   */
  public void internalError(final Exception cause) {
    logError("Internal Server Error on " + request.getUri(), cause);
    
    if (this.api_version > 0) {
      // always default to the latest version of the error formatter since we
      // need to return something
      switch (this.api_version) {
        case 1:
        default:
          sendReply(HttpResponseStatus.INTERNAL_SERVER_ERROR, 
              serializer.formatErrorV1(cause));
      }
      return;
    }
    
    ThrowableProxy tp = new ThrowableProxy(cause);
    tp.calculatePackagingData();
    final String pretty_exc = ThrowableProxyUtil.asString(tp);
    tp = null;
    switch (contenttype) {
      case JSON:
        // 32 = 10 + some extra space as exceptions always have \t's to escape.
        final StringBuilder buf = new StringBuilder(32 + pretty_exc.length());
        buf.append("{\"err\":\"");
        HttpQuery.escapeJson(pretty_exc, buf);
        buf.append("\"}");
        sendReply(HttpResponseStatus.INTERNAL_SERVER_ERROR, buf);
        break;
      case PNG:
        sendAsPNG(HttpResponseStatus.INTERNAL_SERVER_ERROR, pretty_exc, 30);
        break;
      case ASCII:
      case UNKNOWN:
      default:
        sendReply(HttpResponseStatus.INTERNAL_SERVER_ERROR,
                  makePage("Internal Server Error", "Houston, we have a problem",
                           "<blockquote>"
                           + "<h1>Internal Server Error</h1>"
                           + "Oops, sorry but your request failed due to a"
                           + " server error.<br/><br/>"
                           + "Please try again in 30 seconds.<pre>"
                           + pretty_exc
                           + "</pre></blockquote>"));
        break;
    }
  }

  /**
   * Sends a 400 error page to the client.
   * Handles responses from deprecated API calls
   * @param explain The string describing why the request is bad.
   */
  public void badRequest(final String explain) {
<<<<<<< HEAD
    badRequest(new BadRequestException(explain));
  }
  
  /**
   * Sends an error message to the client with the proeper status code and
   * optional details stored in the exception
   * @param exception The exception that was thrown
   */
  public void badRequest(final BadRequestException exception) {
    logWarn("Bad Request on " + request.getUri() + ": " + exception.getMessage());
    if (this.api_version > 0) {
      // always default to the latest version of the error formatter since we
      // need to return something
      switch (this.api_version) {
        case 1:
        default:
          sendReply(exception.getStatus(), serializer.formatErrorV1(exception));
      }
      return;
    }
    if (hasQueryStringParam("json")) {
      final StringBuilder buf = new StringBuilder(10 + 
          exception.getDetails().length());
      buf.append("{\"err\":\"");
      HttpQuery.escapeJson(exception.getMessage(), buf);
      buf.append("\"}");
      sendReply(HttpResponseStatus.BAD_REQUEST, buf);
    } else if (hasQueryStringParam("png")) {
      sendAsPNG(HttpResponseStatus.BAD_REQUEST, exception.getMessage(), 3600);
    } else {
      sendReply(HttpResponseStatus.BAD_REQUEST,
                makePage("Bad Request", "Looks like it's your fault this time",
                         "<blockquote>"
                         + "<h1>Bad Request</h1>"
                         + "Sorry but your request was rejected as being"
                         + " invalid.<br/><br/>"
                         + "The reason provided was:<blockquote>"
                         + exception.getMessage()
                         + "</blockquote></blockquote>"));
=======
    switch (contenttype) {
      case JSON:
        final StringBuilder buf = new StringBuilder(10 + explain.length());
        buf.append("{\"err\":\"");
        HttpQuery.escapeJson(explain, buf);
        buf.append("\"}");
        sendReply(HttpResponseStatus.BAD_REQUEST, buf);
        break;
      case PNG:
        sendAsPNG(HttpResponseStatus.BAD_REQUEST, explain, 3600);
        break;
      case ASCII:
      case UNKNOWN:
      default:
        sendReply(HttpResponseStatus.BAD_REQUEST,
                  makePage("Bad Request", "Looks like it's your fault this time",
                           "<blockquote>"
                           + "<h1>Bad Request</h1>"
                           + "Sorry but your request was rejected as being"
                           + " invalid.<br/><br/>"
                           + "The reason provided was:<blockquote>"
                           + explain
                           + "</blockquote></blockquote>"));
        break;
>>>>>>> 51c820ab
    }
  }

  /** Sends a 404 error page to the client. */
  public void notFound() {
    logWarn("Not Found: " + request.getUri());
<<<<<<< HEAD
    if (this.api_version > 0) { 
      // always default to the latest version of the error formatter since we
      // need to return something
      switch (this.api_version) {
        case 1:
        default:
          sendReply(HttpResponseStatus.NOT_FOUND, serializer.formatNotFoundV1());
      }
      return;
    }
    if (hasQueryStringParam("json")) {
      sendReply(HttpResponseStatus.NOT_FOUND,
                new StringBuilder("{\"err\":\"Page Not Found\"}"));
    } else if (hasQueryStringParam("png")) {
      sendAsPNG(HttpResponseStatus.NOT_FOUND, "Page Not Found", 3600);
    } else {
      sendReply(HttpResponseStatus.NOT_FOUND, PAGE_NOT_FOUND);
=======
    switch (contenttype) {
      case JSON:
        sendReply(HttpResponseStatus.NOT_FOUND,
                  new StringBuilder("{\"err\":\"Page Not Found\"}"));
        break;
      case PNG:
        sendAsPNG(HttpResponseStatus.NOT_FOUND, "Page Not Found", 3600);
        break;
      case ASCII:
      case UNKNOWN:
      default:
        sendReply(HttpResponseStatus.NOT_FOUND, PAGE_NOT_FOUND);
        break;
>>>>>>> 51c820ab
    }
  }

  /** Redirects the client's browser to the given location.  */
  public void redirect(final String location) {
    // set the header AND a meta refresh just in case
    response.setHeader("Location", location);
    sendReply(HttpResponseStatus.OK,
      new StringBuilder(
          "<html></head><meta http-equiv=\"refresh\" content=\"0; url="
           + location + "\"></head></html>")
         .toString().getBytes(this.getCharset())
    );
  }

  /**
   * Escapes a string appropriately to be a valid in JSON.
   * Valid JSON strings are defined in RFC 4627, Section 2.5.
   * @param s The string to escape, which is assumed to be in .
   * @param buf The buffer into which to write the escaped string.
   */
  static void escapeJson(final String s, final StringBuilder buf) {
    final int length = s.length();
    int extra = 0;
    // First count how many extra chars we'll need, if any.
    for (int i = 0; i < length; i++) {
      final char c = s.charAt(i);
      switch (c) {
        case '"':
        case '\\':
        case '\b':
        case '\f':
        case '\n':
        case '\r':
        case '\t':
          extra++;
          continue;
      }
      if (c < 0x001F) {
        extra += 4;
      }
    }
    if (extra == 0) {
      buf.append(s);  // Nothing to escape.
      return;
    }
    buf.ensureCapacity(buf.length() + length + extra);
    for (int i = 0; i < length; i++) {
      final char c = s.charAt(i);
      switch (c) {
        case '"':  buf.append('\\').append('"');  continue;
        case '\\': buf.append('\\').append('\\'); continue;
        case '\b': buf.append('\\').append('b');  continue;
        case '\f': buf.append('\\').append('f');  continue;
        case '\n': buf.append('\\').append('n');  continue;
        case '\r': buf.append('\\').append('r');  continue;
        case '\t': buf.append('\\').append('t');  continue;
      }
      if (c < 0x001F) {
        buf.append('\\').append('u').append('0').append('0')
          .append((char) Const.HEX[(c >>> 4) & 0x0F])
          .append((char) Const.HEX[c & 0x0F]);
      } else {
        buf.append(c);
      }
    }
  }

  /**
   * Sends data in an HTTP "200 OK" reply to the client.
   * @param data Raw byte array to send as-is after the HTTP headers.
   */
  public void sendReply(final byte[] data) {
    sendBuffer(HttpResponseStatus.OK, ChannelBuffers.wrappedBuffer(data));
  }
  
  /**
   * Sends data to the client with the given HTTP status code.
   * @param status HTTP status code to return
   * @param data Raw byte array to send as-is after the HTTP headers.
   * @since 2.0
   */
  public void sendReply(final HttpResponseStatus status, final byte[] data) {
    sendBuffer(status, ChannelBuffers.wrappedBuffer(data));
  }

  /**
   * Sends an HTTP reply to the client.
   * <p>
   * This is equivalent of
   * <code>{@link #sendReply(HttpResponseStatus, StringBuilder)
   * sendReply}({@link HttpResponseStatus#OK
   * HttpResponseStatus.OK}, buf)</code>
   * @param buf The content of the reply to send.
   */
  public void sendReply(final StringBuilder buf) {
    sendReply(HttpResponseStatus.OK, buf);
  }

  /**
   * Sends an HTTP reply to the client.
   * <p>
   * This is equivalent of
   * <code>{@link #sendReply(HttpResponseStatus, StringBuilder)
   * sendReply}({@link HttpResponseStatus#OK
   * HttpResponseStatus.OK}, buf)</code>
   * @param buf The content of the reply to send.
   */
  public void sendReply(final String buf) {
    sendBuffer(HttpResponseStatus.OK,
               ChannelBuffers.copiedBuffer(buf, CharsetUtil.UTF_8));
  }

  /**
   * Sends an HTTP reply to the client.
   * @param status The status of the request (e.g. 200 OK or 404 Not Found).
   * @param buf The content of the reply to send.
   */
  public void sendReply(final HttpResponseStatus status,
                        final StringBuilder buf) {
    sendBuffer(status, ChannelBuffers.copiedBuffer(buf.toString(),
                                                   CharsetUtil.UTF_8));
  }

  /**
   * Sends the ChannelBuffer with a 200 status
   * @param buf The buffer to send
   * @since 2.0
   */
  public void sendReply(final ChannelBuffer buf) {
    sendBuffer(HttpResponseStatus.OK, buf);
  }
  
  /**
   * Sends the ChannelBuffer with the given status
   * @param status HttpResponseStatus to reply with
   * @param buf The buffer to send
   * @since 2.0
   */
  public void sendReply(final HttpResponseStatus status,
      final ChannelBuffer buf) {
    sendBuffer(status, buf);
  }
  
  /**
   * Send just the status code without a body, used for 204 or 304
   * @param status The response code to reply with
   * @since 2.0
   */
  public void sendStatusOnly(final HttpResponseStatus status) {
    if (!chan.isConnected()) {
      done();
      return;
    }
    
    if (response.getStatus() == HttpResponseStatus.ACCEPTED) {
      response.setStatus(status);
    }
    final boolean keepalive = HttpHeaders.isKeepAlive(request);
    if (keepalive) {
      HttpHeaders.setContentLength(response, 0);
    }
    final ChannelFuture future = chan.write(response);
    if (!keepalive) {
      future.addListener(ChannelFutureListener.CLOSE);
    }
    done();
  }

  /**
   * Sends the given message as a PNG image.
   * <strong>This method will block</strong> while image is being generated.
   * It's only recommended for cases where we want to report an error back to
   * the user and the user's browser expects a PNG image.  Don't abuse it.
   * @param status The status of the request (e.g. 200 OK or 404 Not Found).
   * @param msg The message to send as an image.
   * @param max_age The expiration time of this entity, in seconds.  This is
   * not a timestamp, it's how old the resource is allowed to be in the client
   * cache.  See RFC 2616 section 14.9 for more information.  Use 0 to disable
   * caching.
   */
  public void sendAsPNG(final HttpResponseStatus status,
                        final String msg,
                        final int max_age) {
    try {
      final long now = System.currentTimeMillis() / 1000;
      Plot plot = new Plot(now - 1, now);
      HashMap<String, String> params = new HashMap<String, String>(1);
      StringBuilder buf = new StringBuilder(1 + msg.length() + 18);

      buf.append('"');
      escapeJson(msg, buf);
      buf.append("\" at graph 0.02,0.97");
      params.put("label", buf.toString());
      buf = null;
      plot.setParams(params);
      params = null;
      final String basepath =
        tsdb.getConfig().getString("tsd.http.cachedir") 
        + Integer.toHexString(msg.hashCode());
      GraphHandler.runGnuplot(this, basepath, plot);
      plot = null;
      sendFile(status, basepath + ".png", max_age);
    } catch (Exception e) {
      getQueryString().remove("png");  // Avoid recursion.
      this.sendReply(HttpResponseStatus.INTERNAL_SERVER_ERROR, 
          serializer.formatErrorV1(new RuntimeException(
              "Failed to generate a PNG with the"
              + " following message: " + msg, e)));
    }
  }

  /**
   * Send a file (with zero-copy) to the client with a 200 OK status.
   * This method doesn't provide any security guarantee.  The caller is
   * responsible for the argument they pass in.
   * @param path The path to the file to send to the client.
   * @param max_age The expiration time of this entity, in seconds.  This is
   * not a timestamp, it's how old the resource is allowed to be in the client
   * cache.  See RFC 2616 section 14.9 for more information.  Use 0 to disable
   * caching.
   */
  public void sendFile(final String path,
                       final int max_age) throws IOException {
    sendFile(HttpResponseStatus.OK, path, max_age);
  }

  /**
   * Send a file (with zero-copy) to the client.
   * This method doesn't provide any security guarantee.  The caller is
   * responsible for the argument they pass in.
   * @param status The status of the request (e.g. 200 OK or 404 Not Found).
   * @param path The path to the file to send to the client.
   * @param max_age The expiration time of this entity, in seconds.  This is
   * not a timestamp, it's how old the resource is allowed to be in the client
   * cache.  See RFC 2616 section 14.9 for more information.  Use 0 to disable
   * caching.
   */
  public void sendFile(final HttpResponseStatus status,
                       final String path,
                       final int max_age) throws IOException {
    if (max_age < 0) {
      throw new IllegalArgumentException("Negative max_age=" + max_age
                                         + " for path=" + path);
    }
    if (!chan.isConnected()) {
      done();
      return;
    }
    RandomAccessFile file;
    try {
      file = new RandomAccessFile(path, "r");
    } catch (FileNotFoundException e) {
      logWarn("File not found: " + e.getMessage());
      if (querystring != null) {
        querystring.remove("png");  // Avoid potential recursion.
      }
      this.sendReply(HttpResponseStatus.NOT_FOUND, serializer.formatNotFoundV1());
      return;
    }
    final long length = file.length();
    {
      final String mimetype = guessMimeTypeFromUri(path);
      response.setHeader(HttpHeaders.Names.CONTENT_TYPE,
                         mimetype == null ? "text/plain" : mimetype);
      final long mtime = new File(path).lastModified();
      if (mtime > 0) {
        response.setHeader(HttpHeaders.Names.AGE,
                           (System.currentTimeMillis() - mtime) / 1000);
      } else {
        logWarn("Found a file with mtime=" + mtime + ": " + path);
      }
      response.setHeader(HttpHeaders.Names.CACHE_CONTROL,
                         max_age == 0 ? "no-cache" : "max-age=" + max_age);
      HttpHeaders.setContentLength(response, length);
      chan.write(response);
    }
    final DefaultFileRegion region = new DefaultFileRegion(file.getChannel(),
                                                           0, length);
    final ChannelFuture future = chan.write(region);
    future.addListener(new ChannelFutureListener() {
      public void operationComplete(final ChannelFuture future) {
        region.releaseExternalResources();
        done();
      }
    });
    if (!HttpHeaders.isKeepAlive(request)) {
      future.addListener(ChannelFutureListener.CLOSE);
    }
  }

  /**
   * Method to call after writing the HTTP response to the wire.
   */
  private void done() {
    final int processing_time = processingTimeMillis();
    httplatency.add(processing_time);
    logInfo("HTTP " + request.getUri() + " done in " + processing_time + "ms");
    deferred.callback(null);
  }

  /**
   * Sends an HTTP reply to the client.
   * @param status The status of the request (e.g. 200 OK or 404 Not Found).
   * @param buf The content of the reply to send.
   */
  private void sendBuffer(final HttpResponseStatus status,
                          final ChannelBuffer buf) {
    if (!chan.isConnected()) {
      done();
      return;
    }
    response.setHeader(HttpHeaders.Names.CONTENT_TYPE, 
        (api_version < 1 ? guessMimeType(buf) : 
          serializer.responseContentType()));
    
    // TODO(tsuna): Server, X-Backend, etc. headers.
    // only reset the status if we have the default status, otherwise the user 
    // already set it
    if (response.getStatus() == HttpResponseStatus.ACCEPTED) {
      response.setStatus(status);
    }
    response.setContent(buf);
    final boolean keepalive = HttpHeaders.isKeepAlive(request);
    if (keepalive) {
      HttpHeaders.setContentLength(response, buf.readableBytes());
    }
    final ChannelFuture future = chan.write(response);
    if (!keepalive) {
      future.addListener(ChannelFutureListener.CLOSE);
    }
    done();
  }

  /**
   * Returns the result of an attempt to guess the MIME type of the response.
   * @param buf The content of the reply to send.
   */
  private String guessMimeType(final ChannelBuffer buf) {
    final String mimetype = guessMimeTypeFromUri(request.getUri());
    return mimetype == null ? guessMimeTypeFromContents(buf) : mimetype;
  }

  /**
   * Attempts to guess the MIME type by looking at the URI requested.
   * @param uri The URI from which to infer the MIME type.
   */
  private static String guessMimeTypeFromUri(final String uri) {
    final int questionmark = uri.indexOf('?', 1);  // 1 => skip the initial /
    final int end = (questionmark > 0 ? questionmark : uri.length()) - 1;
    if (end < 5) {  // Need at least: "/a.js"
      return null;
    }
    final char a = uri.charAt(end - 3);
    final char b = uri.charAt(end - 2);
    final char c = uri.charAt(end - 1);
    switch (uri.charAt(end)) {
      case 'g':
        return a == '.' && b == 'p' && c == 'n' ? PNG_CONTENT_TYPE : null;
      case 'l':
        return a == 'h' && b == 't' && c == 'm' ? HTML_CONTENT_TYPE : null;
      case 's':
        if (a == '.' && b == 'c' && c == 's') {
          return "text/css";
        } else if (b == '.' && c == 'j') {
          return "text/javascript";
        } else {
          break;
        }
      case 'f':
        return a == '.' && b == 'g' && c == 'i' ? "image/gif" : null;
      case 'o':
        return a == '.' && b == 'i' && c == 'c' ? "image/x-icon" : null;
    }
    return null;
  }

  /**
   * Simple "content sniffing".
   * May not be a great idea, but will do until this class has a better API.
   * @param buf The content of the reply to send.
   * @return The MIME type guessed from {@code buf}.
   */
  private String guessMimeTypeFromContents(final ChannelBuffer buf) {
    if (!buf.readable()) {
      logWarn("Sending an empty result?! buf=" + buf);
      return ASCII_CONTENT_TYPE;
    }
    final int firstbyte = buf.getUnsignedByte(buf.readerIndex());
    switch (firstbyte) {
      case '<':  // <html or <!DOCTYPE
        return HTML_CONTENT_TYPE;
      case '{':  // JSON object
      case '[':  // JSON array
        return JSON_CONTENT_TYPE;  // RFC 4627 section 6 mandates this.
      case 0x89:  // magic number in PNG files.
        return PNG_CONTENT_TYPE;
    }
    return ASCII_CONTENT_TYPE;  // Default.
  }

  /**
   * Loads the serializer maps with present, implemented serializers. If no
   * plugins are loaded, only the default implementations will be available.
   * This method also builds the status map that users can access via the API
   * to see what has been implemented.
   * <p>
   * <b>WARNING:</b> The TSDB should have called on of the JAR load or search
   * methods from PluginLoader before calling this method. This will only scan
   * the class path for plugins that implement the HttpSerializer class
   * @param tsdb The TSDB to pass on to plugins
   * @throws NoSuchMethodException if a class could not be instantiated
   * @throws SecurityException if a security manager is present and causes
   * trouble
   * @throws ClassNotFoundException if the base class couldn't be found, for
   * some really odd reason
   * @throws IllegalStateException if a mapping collision occurs
   * @since 2.0
   */
  public static void initializeSerializerMaps(final TSDB tsdb) 
    throws SecurityException, NoSuchMethodException, ClassNotFoundException {
    List<HttpSerializer> serializers = 
      PluginLoader.loadPlugins(HttpSerializer.class);
     
    // add the default serializers compiled with OpenTSDB
    if (serializers == null) { 
      serializers = new ArrayList<HttpSerializer>(1);
    }
    final HttpSerializer default_serializer = new HttpJsonSerializer();
    serializers.add(default_serializer);
     
    serializer_map_content_type = 
      new HashMap<String, Constructor<? extends HttpSerializer>>();
    serializer_map_query_string = 
      new HashMap<String, Constructor<? extends HttpSerializer>>();
    serializer_status = new ArrayList<HashMap<String, Object>>();
     
    for (HttpSerializer serializer : serializers) {
      final Constructor<? extends HttpSerializer> ctor = 
        serializer.getClass().getDeclaredConstructor(HttpQuery.class);
       
      // check for collisions before adding serializers to the maps
      Constructor<? extends HttpSerializer> map_ctor = 
        serializer_map_content_type.get(serializer.requestContentType());
      if (map_ctor != null) {
        final String err = "Serializer content type collision between \"" + 
        serializer.getClass().getCanonicalName() + "\" and \"" + 
        map_ctor.getClass().getCanonicalName() + "\"";
        LOG.error(err);
        throw new IllegalStateException(err);
      } 
      serializer_map_content_type.put(serializer.requestContentType(), ctor);
      
      map_ctor = serializer_map_query_string.get(serializer.shortName());
      if (map_ctor != null) {
        final String err = "Serializer name collision between \"" + 
        serializer.getClass().getCanonicalName() + "\" and \"" + 
        map_ctor.getClass().getCanonicalName() + "\"";
        LOG.error(err);
        throw new IllegalStateException(err);
      }
      serializer_map_query_string.put(serializer.shortName(), ctor);
      
      // initialize the plugins
      serializer.initialize(tsdb);
      
      // write the status for any serializers OTHER than the default
      if (serializer.shortName().equals("json")) {
        continue;
      }
      HashMap<String, Object> status = new HashMap<String, Object>();
      status.put("version", serializer.version());
      status.put("class", serializer.getClass().getCanonicalName());
      status.put("serializer", serializer.shortName());
      status.put("request_content_type", serializer.requestContentType());
      status.put("response_content_type", serializer.responseContentType());
      
      HashSet<String> parsers = new HashSet<String>();
      HashSet<String> formats = new HashSet<String>();
      Method[] methods = serializer.getClass().getDeclaredMethods();
      for (Method m : methods) {
        if (Modifier.isPublic(m.getModifiers())) {
          if (m.getName().startsWith("parse")) {
            parsers.add(m.getName().substring(5));
          } else if (m.getName().startsWith("format")) {
            formats.add(m.getName().substring(6));
          }
        }
      }
      status.put("parsers", parsers);
      status.put("formatters", formats);
      serializer_status.add(status);
    }
    
    // add the base class to the status map so users can see everything that
    // is implemented
    HashMap<String, Object> status = new HashMap<String, Object>();
    // todo - set the OpenTSDB version
    //status.put("version", BuildData.version);
    final Class<?> base_serializer = 
      Class.forName("net.opentsdb.tsd.HttpSerializer");
    status.put("class", default_serializer.getClass().getCanonicalName());
    status.put("serializer", default_serializer.shortName());
    status.put("request_content_type", default_serializer.requestContentType());
    status.put("response_content_type", default_serializer.responseContentType());
    
    ArrayList<String> parsers = new ArrayList<String>();
    ArrayList<String> formats = new ArrayList<String>();
    Method[] methods = base_serializer.getDeclaredMethods();
    for (Method m : methods) {
      if (Modifier.isPublic(m.getModifiers())) {
        if (m.getName().startsWith("parse")) {
          parsers.add(m.getName().substring(5));
        }
        if (m.getName().startsWith("format")) {
          formats.add(m.getName().substring(6));
        }
      }
    }
    status.put("parsers", parsers);
    status.put("formatters", formats);
    serializer_status.add(status);
  }
  
  /** 
   * Returns the serializer status map.
   * <b>Note:</b> Do not modify this map, it is for read only purposes only
   * @return the serializer status list and maps 
   * @since 2.0 
   */
  public static ArrayList<HashMap<String, Object>> getSerializerStatus() {
    return serializer_status;
  }

  /**
   * Easy way to generate a small, simple HTML page.
   * <p>
   * Equivalent to {@code makePage(null, title, subtitle, body)}.
   * @param title What should be in the {@code title} tag of the page.
   * @param subtitle Small sentence to use next to the TSD logo.
   * @param body The body of the page (excluding the {@code body} tag).
   * @return A full HTML page.
   */
  public static StringBuilder makePage(final String title,
                                       final String subtitle,
                                       final String body) {
    return makePage(null, title, subtitle, body);
  }

  /**
   * Easy way to generate a small, simple HTML page.
   * @param htmlheader Text to insert in the {@code head} tag.
   * Ignored if {@code null}.
   * @param title What should be in the {@code title} tag of the page.
   * @param subtitle Small sentence to use next to the TSD logo.
   * @param body The body of the page (excluding the {@code body} tag).
   * @return A full HTML page.
   */
  public static StringBuilder makePage(final String htmlheader,
                                       final String title,
                                       final String subtitle,
                                       final String body) {
    final StringBuilder buf = new StringBuilder(
      BOILERPLATE_LENGTH + (htmlheader == null ? 0 : htmlheader.length())
      + title.length() + subtitle.length() + body.length());
    buf.append(PAGE_HEADER_START)
      .append(title)
      .append(PAGE_HEADER_MID);
    if (htmlheader != null) {
      buf.append(htmlheader);
    }
    buf.append(PAGE_HEADER_END_BODY_START)
      .append(subtitle)
      .append(PAGE_BODY_MID)
      .append(body)
      .append(PAGE_FOOTER);
    return buf;
  }

  /** @return Information about the query */
  public String toString() {
    return "HttpQuery"
      + "(start_time=" + start_time
      + ", request=" + request
      + ", chan=" + chan
      + ", querystring=" + querystring
      + ')';
  }

  // ---------------- //
  // Logging helpers. //
  // ---------------- //

  private void logInfo(final String msg) {
    LOG.info(chan.toString() + ' ' + msg);
  }

  private void logWarn(final String msg) {
    LOG.warn(chan.toString() + ' ' + msg);
  }

  private void logError(final String msg, final Exception e) {
    LOG.error(chan.toString() + ' ' + msg, e);
  }

  // -------------------------------------------- //
  // Boilerplate (shamelessly stolen from Google) //
  // -------------------------------------------- //

  private static final String PAGE_HEADER_START =
    "<!DOCTYPE HTML PUBLIC \"-//W3C//DTD HTML 4.01 Transitional//EN\">"
    + "<html><head>"
    + "<meta http-equiv=content-type content=\"text/html;charset=utf-8\">"
    + "<title>";

  private static final String PAGE_HEADER_MID =
    "</title>\n"
    + "<style><!--\n"
    + "body{font-family:arial,sans-serif;margin-left:2em}"
    + "A.l:link{color:#6f6f6f}"
    + "A.u:link{color:green}"
    + ".subg{background-color:#e2f4f7}"
    + ".fwf{font-family:monospace;white-space:pre-wrap}"
    + "//--></style>";

  private static final String PAGE_HEADER_END_BODY_START =
    "</head>\n"
    + "<body text=#000000 bgcolor=#ffffff>"
    + "<table border=0 cellpadding=2 cellspacing=0 width=100%>"
    + "<tr><td rowspan=3 width=1% nowrap><b>"
    + "<font color=#c71a32 size=10>T</font>"
    + "<font color=#00a189 size=10>S</font>"
    + "<font color=#1a65b7 size=10>D</font>"
    + "&nbsp;&nbsp;</b><td>&nbsp;</td></tr>"
    + "<tr><td class=subg><font color=#507e9b><b>";

  private static final String PAGE_BODY_MID =
    "</b></td></tr>"
    + "<tr><td>&nbsp;</td></tr></table>";

  private static final String PAGE_FOOTER =
    "<table width=100% cellpadding=0 cellspacing=0>"
    + "<tr><td class=subg><img alt=\"\" width=1 height=6></td></tr>"
    + "</table></body></html>";

  private static final int BOILERPLATE_LENGTH =
    PAGE_HEADER_START.length()
    + PAGE_HEADER_MID.length()
    + PAGE_HEADER_END_BODY_START.length()
    + PAGE_BODY_MID.length()
    + PAGE_FOOTER.length();

  /** Precomputed 404 page. */
  private static final StringBuilder PAGE_NOT_FOUND =
    makePage("Page Not Found", "Error 404",
             "<blockquote>"
             + "<h1>Page Not Found</h1>"
             + "The requested URL was not found on this server."
             + "</blockquote>");

}<|MERGE_RESOLUTION|>--- conflicted
+++ resolved
@@ -117,7 +117,6 @@
   /** Deferred result of this query, to allow asynchronous processing.  */
   private final Deferred<Object> deferred = new Deferred<Object>();
 
-<<<<<<< HEAD
   /** The response object we'll fill with data */
   private final DefaultHttpResponse response =
     new DefaultHttpResponse(HttpVersion.HTTP_1_1, HttpResponseStatus.ACCEPTED);
@@ -128,7 +127,6 @@
   /** Whether or not to show stack traces in the output */
   private final boolean show_stack_trace;
   
-=======
   /** Whether or not this is a no-cache request. */
   private final boolean nocache;
 
@@ -139,7 +137,6 @@
 
   private final ContentType contenttype;
 
->>>>>>> 51c820ab
   /**
    * Constructor.
    * @param request The request in this HTTP query.
@@ -149,15 +146,12 @@
     this.tsdb = tsdb;
     this.request = request;
     this.chan = chan;
-<<<<<<< HEAD
     this.show_stack_trace = 
       tsdb.getConfig().getBoolean("tsd.http.show_stack_trace");
     this.method = request.getMethod();
     this.serializer = new HttpJsonSerializer(this);
-=======
     this.nocache = _isNoCacheRequest();
     this.contenttype = _getContentType();
->>>>>>> 51c820ab
   }
 
   /**
@@ -682,8 +676,6 @@
       case PNG:
         sendAsPNG(HttpResponseStatus.INTERNAL_SERVER_ERROR, pretty_exc, 30);
         break;
-      case ASCII:
-      case UNKNOWN:
       default:
         sendReply(HttpResponseStatus.INTERNAL_SERVER_ERROR,
                   makePage("Internal Server Error", "Houston, we have a problem",
@@ -704,7 +696,6 @@
    * @param explain The string describing why the request is bad.
    */
   public void badRequest(final String explain) {
-<<<<<<< HEAD
     badRequest(new BadRequestException(explain));
   }
   
@@ -725,39 +716,18 @@
       }
       return;
     }
-    if (hasQueryStringParam("json")) {
-      final StringBuilder buf = new StringBuilder(10 + 
-          exception.getDetails().length());
-      buf.append("{\"err\":\"");
-      HttpQuery.escapeJson(exception.getMessage(), buf);
-      buf.append("\"}");
-      sendReply(HttpResponseStatus.BAD_REQUEST, buf);
-    } else if (hasQueryStringParam("png")) {
-      sendAsPNG(HttpResponseStatus.BAD_REQUEST, exception.getMessage(), 3600);
-    } else {
-      sendReply(HttpResponseStatus.BAD_REQUEST,
-                makePage("Bad Request", "Looks like it's your fault this time",
-                         "<blockquote>"
-                         + "<h1>Bad Request</h1>"
-                         + "Sorry but your request was rejected as being"
-                         + " invalid.<br/><br/>"
-                         + "The reason provided was:<blockquote>"
-                         + exception.getMessage()
-                         + "</blockquote></blockquote>"));
-=======
     switch (contenttype) {
       case JSON:
-        final StringBuilder buf = new StringBuilder(10 + explain.length());
+        final StringBuilder buf = new StringBuilder(10 + 
+            exception.getDetails().length());
         buf.append("{\"err\":\"");
-        HttpQuery.escapeJson(explain, buf);
+        HttpQuery.escapeJson(exception.getMessage(), buf);
         buf.append("\"}");
         sendReply(HttpResponseStatus.BAD_REQUEST, buf);
         break;
       case PNG:
-        sendAsPNG(HttpResponseStatus.BAD_REQUEST, explain, 3600);
+        sendAsPNG(HttpResponseStatus.BAD_REQUEST, exception.getMessage(), 3600);
         break;
-      case ASCII:
-      case UNKNOWN:
       default:
         sendReply(HttpResponseStatus.BAD_REQUEST,
                   makePage("Bad Request", "Looks like it's your fault this time",
@@ -766,17 +736,15 @@
                            + "Sorry but your request was rejected as being"
                            + " invalid.<br/><br/>"
                            + "The reason provided was:<blockquote>"
-                           + explain
+                           + exception.getMessage()
                            + "</blockquote></blockquote>"));
         break;
->>>>>>> 51c820ab
     }
   }
 
   /** Sends a 404 error page to the client. */
   public void notFound() {
     logWarn("Not Found: " + request.getUri());
-<<<<<<< HEAD
     if (this.api_version > 0) { 
       // always default to the latest version of the error formatter since we
       // need to return something
@@ -787,14 +755,6 @@
       }
       return;
     }
-    if (hasQueryStringParam("json")) {
-      sendReply(HttpResponseStatus.NOT_FOUND,
-                new StringBuilder("{\"err\":\"Page Not Found\"}"));
-    } else if (hasQueryStringParam("png")) {
-      sendAsPNG(HttpResponseStatus.NOT_FOUND, "Page Not Found", 3600);
-    } else {
-      sendReply(HttpResponseStatus.NOT_FOUND, PAGE_NOT_FOUND);
-=======
     switch (contenttype) {
       case JSON:
         sendReply(HttpResponseStatus.NOT_FOUND,
@@ -803,12 +763,9 @@
       case PNG:
         sendAsPNG(HttpResponseStatus.NOT_FOUND, "Page Not Found", 3600);
         break;
-      case ASCII:
-      case UNKNOWN:
       default:
         sendReply(HttpResponseStatus.NOT_FOUND, PAGE_NOT_FOUND);
         break;
->>>>>>> 51c820ab
     }
   }
 
