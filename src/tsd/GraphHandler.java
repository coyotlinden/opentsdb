// This file is part of OpenTSDB.
// Copyright (C) 2010-2012  The OpenTSDB Authors.
//
// This program is free software: you can redistribute it and/or modify it
// under the terms of the GNU Lesser General Public License as published by
// the Free Software Foundation, either version 2.1 of the License, or (at your
// option) any later version.  This program is distributed in the hope that it
// will be useful, but WITHOUT ANY WARRANTY; without even the implied warranty
// of MERCHANTABILITY or FITNESS FOR A PARTICULAR PURPOSE.  See the GNU Lesser
// General Public License for more details.  You should have received a copy
// of the GNU Lesser General Public License along with this program.  If not,
// see <http://www.gnu.org/licenses/>.
package net.opentsdb.tsd;

import java.io.File;
import java.io.FileInputStream;
import java.io.FileNotFoundException;
import java.io.FileOutputStream;
import java.io.IOException;
import java.io.PrintWriter;
import java.net.URL;
import java.util.ArrayList;
import java.util.HashMap;
import java.util.HashSet;
import java.util.List;
import java.util.Map;
import java.util.NoSuchElementException;
import java.util.concurrent.ArrayBlockingQueue;
import java.util.concurrent.RejectedExecutionException;
import java.util.concurrent.ThreadFactory;
import java.util.concurrent.ThreadPoolExecutor;
import java.util.concurrent.atomic.AtomicInteger;
import static java.util.concurrent.TimeUnit.MILLISECONDS;

import com.fasterxml.jackson.core.JsonParseException;
import com.fasterxml.jackson.databind.JsonMappingException;
import org.slf4j.Logger;
import org.slf4j.LoggerFactory;

import net.opentsdb.core.Aggregator;
import net.opentsdb.core.Aggregators;
import net.opentsdb.core.Const;
import net.opentsdb.core.DataPoint;
import net.opentsdb.core.DataPoints;
import net.opentsdb.core.Query;
import net.opentsdb.core.TSDB;
import net.opentsdb.core.Tags;
import net.opentsdb.graph.Plot;
import net.opentsdb.stats.Histogram;
import net.opentsdb.stats.StatsCollector;
import net.opentsdb.uid.NoSuchUniqueName;
import net.opentsdb.utils.DateTime;
import net.opentsdb.utils.JSON;

/**
 * Stateless handler of HTTP graph requests (the {@code /q} endpoint).
 */
final class GraphHandler implements HttpRpc {

  private static final Logger LOG =
    LoggerFactory.getLogger(GraphHandler.class);

  private static final boolean IS_WINDOWS = 
    System.getProperty("os.name").contains("Windows");
  
  /** Number of times we had to do all the work up to running Gnuplot. */
  private static final AtomicInteger graphs_generated
    = new AtomicInteger();
  /** Number of times a graph request was served from disk, no work needed. */
  private static final AtomicInteger graphs_diskcache_hit
    = new AtomicInteger();

  /** Keep track of the latency of graphing requests. */
  private static final Histogram graphlatency =
    new Histogram(16000, (short) 2, 100);

  /** Keep track of the latency (in ms) introduced by running Gnuplot. */
  private static final Histogram gnuplotlatency =
    new Histogram(16000, (short) 2, 100);

  /** Executor to run Gnuplot in separate bounded thread pool. */
  private final ThreadPoolExecutor gnuplot;

  /**
   * Constructor.
   */
  public GraphHandler() {
    // Gnuplot is mostly CPU bound and does only a little bit of IO at the
    // beginning to read the input data and at the end to write its output.
    // We want to avoid running too many Gnuplot instances concurrently as
    // it can steal a significant number of CPU cycles from us.  Instead, we
    // allow only one per core, and we nice it (the nicing is done in the
    // shell script we use to start Gnuplot).  Similarly, the queue we use
    // is sized so as to have a fixed backlog per core.
    final int ncores = Runtime.getRuntime().availableProcessors();
    gnuplot = new ThreadPoolExecutor(
      ncores, ncores,  // Thread pool of a fixed size.
      /* 5m = */ 300000, MILLISECONDS,        // How long to keep idle threads.
      new ArrayBlockingQueue<Runnable>(20 * ncores),  // XXX Don't hardcode?
      thread_factory);
    // ArrayBlockingQueue does not scale as much as LinkedBlockingQueue in terms
    // of throughput but we don't need high throughput here.  We use ABQ instead
    // of LBQ because it creates far fewer references.
  }

  public void execute(final TSDB tsdb, final HttpQuery query) {
    if (query.getContentType() == HttpQuery.ContentType.UNKNOWN) {
      String uri = query.request().getUri();
      if (uri.length() < 4) {  // Shouldn't happen...
        uri = "/";             // But just in case, redirect.
      } else {
        uri = "/#" + uri.substring(3);  // Remove "/q?"
      }
      query.redirect(uri);
      return;
    }
    try {
      doGraph(tsdb, query);
    } catch (IOException e) {
      query.internalError(e);
    } catch (IllegalArgumentException e) {
      query.badRequest(e.getMessage());
    }
  }

  private void doGraph(final TSDB tsdb, final HttpQuery query)
    throws IOException {
<<<<<<< HEAD
    final String basepath = getGnuplotBasePath(tsdb, query); 
    long start_time = DateTime.parseDateTimeString(
      query.getRequiredQueryStringParam("start"), 
      query.getQueryStringParam("tz"));
    final boolean nocache = query.hasQueryStringParam("nocache");
=======
    final String basepath = getGnuplotBasePath(query);
    //LOG.debug("basepath: " + basepath);
    final long start_time = getQueryStringDate(query, "start");
    final boolean nocache = query.isNoCacheRequest();
>>>>>>> 51c820ab
    if (start_time == -1) {
      throw BadRequestException.missingParameter("start");
    } else {
      // temp fixup to seconds from ms until the rest of TSDB supports ms
      // Note you can't append this to the DateTime.parseDateTimeString() call as
      // it clobbers -1 results
      start_time /= 1000;
    }
    long end_time = DateTime.parseDateTimeString(
        query.getQueryStringParam("end"), 
        query.getQueryStringParam("tz"));
    final long now = System.currentTimeMillis() / 1000;
    if (end_time == -1) {
      end_time = now;
    } else {
      // temp fixup to seconds from ms until the rest of TSDB supports ms
      // Note you can't append this to the DateTime.parseDateTimeString() call as
      // it clobbers -1 results
      end_time /= 1000;
    }
    final int max_age = computeMaxAge(query, start_time, end_time, now);
    if (!nocache && isDiskCacheHit(query, end_time, max_age, basepath)) {
      return;
    }
    Query[] tsdbqueries;
    List<String> options;
    tsdbqueries = parseQuery(tsdb, query);
    options = query.getQueryStringParams("o");
    if (options == null) {
      options = new ArrayList<String>(tsdbqueries.length);
      for (int i = 0; i < tsdbqueries.length; i++) {
        options.add("");
      }
    } else if (options.size() != tsdbqueries.length) {
      throw new BadRequestException(options.size() + " `o' parameters, but "
        + tsdbqueries.length + " `m' parameters.");
    }
    for (final Query tsdbquery : tsdbqueries) {
      try {
        tsdbquery.setStartTime(start_time);
      } catch (IllegalArgumentException e) {
        throw new BadRequestException("start time: " + e.getMessage());
      }
      try {
        tsdbquery.setEndTime(end_time);
      } catch (IllegalArgumentException e) {
        throw new BadRequestException("end time: " + e.getMessage());
      }
    }
    final Plot plot = new Plot(start_time, end_time,
          DateTime.timezones.get(query.getQueryStringParam("tz")));
    setPlotDimensions(query, plot);
    setPlotParams(query, plot);
    final int nqueries = tsdbqueries.length;
    @SuppressWarnings("unchecked")
    final HashSet<String>[] aggregated_tags = new HashSet[nqueries];
    int npoints = 0;
    for (int i = 0; i < nqueries; i++) {
      try {  // execute the TSDB query!
        // XXX This is slow and will block Netty.  TODO(tsuna): Don't block.
        // TODO(tsuna): Optimization: run each query in parallel.
        final DataPoints[] series = tsdbqueries[i].run();
        for (final DataPoints datapoints : series) {
          plot.add(datapoints, options.get(i));
          aggregated_tags[i] = new HashSet<String>();
          aggregated_tags[i].addAll(datapoints.getAggregatedTags());
          npoints += datapoints.aggregatedSize();
        }
      } catch (RuntimeException e) {
        logInfo(query, "Query failed (stack trace coming): "
                + tsdbqueries[i]);
        throw e;
      }
      tsdbqueries[i] = null;  // free()
    }
    tsdbqueries = null;  // free()

    if (query.getContentType() == HttpQuery.ContentType.ASCII) {
      respondAsciiQuery(query, max_age, basepath, plot);
      return;
    }

    try {
      gnuplot.execute(new RunGnuplot(query, max_age, plot, basepath,
                                     aggregated_tags, npoints));
    } catch (RejectedExecutionException e) {
      query.internalError(new Exception("Too many requests pending,"
                                        + " please try again later", e));
    }
  }

  /**
   * Decides how long we're going to allow the client to cache our response.
   * <p>
   * Based on the query, we'll decide whether or not we want to allow the
   * client to cache our response and for how long.
   * @param query The query to serve.
   * @param start_time The start time on the query (32-bit unsigned int, secs).
   * @param end_time The end time on the query (32-bit unsigned int, seconds).
   * @param now The current time (32-bit unsigned int, seconds).
   * @return A positive integer, in seconds.
   */
  private static int computeMaxAge(final HttpQuery query,
                                   final long start_time, final long end_time,
                                   final long now) {
    // If the end time is in the future (1), make the graph uncacheable.
    // Otherwise, if the end time is far enough in the past (2) such that
    // no TSD can still be writing to rows for that time span and it's not
    // specified in a relative fashion (3) (e.g. "1d-ago"), make the graph
    // cacheable for a day since it's very unlikely that any data will change
    // for this time span.
    // Otherwise (4), allow the client to cache the graph for ~0.1% of the
    // time span covered by the request e.g., for 1h of data, it's OK to
    // serve something 3s stale, for 1d of data, 84s stale.
    if (end_time > now) {                            // (1)
      return 0;
    } else if (end_time < now - Const.MAX_TIMESPAN   // (2)
               && !DateTime.isRelativeDate(
                   query.getQueryStringParam("start"))    // (3)
               && !DateTime.isRelativeDate(
                   query.getQueryStringParam("end"))) {
      return 86400;
    } else {                                         // (4)
      return (int) (end_time - start_time) >> 10;
    }
  }

  // Runs Gnuplot in a subprocess to generate the graph.
  private static final class RunGnuplot implements Runnable {

    private final HttpQuery query;
    private final int max_age;
    private final Plot plot;
    private final String basepath;
    private final HashSet<String>[] aggregated_tags;
    private final int npoints;

    public RunGnuplot(final HttpQuery query,
                      final int max_age,
                      final Plot plot,
                      final String basepath,
                      final HashSet<String>[] aggregated_tags,
                      final int npoints) {
      this.query = query;
      this.max_age = max_age;
      this.plot = plot;
      if (IS_WINDOWS)
        this.basepath = basepath.replace("\\", "\\\\").replace("/", "\\\\");
      else
        this.basepath = basepath;
      this.aggregated_tags = aggregated_tags;
      this.npoints = npoints;
    }

    public void run() {
      try {
        execute();
      } catch (BadRequestException e) {
        query.badRequest(e.getMessage());
      } catch (GnuplotException e) {
        query.badRequest("<pre>" + e.getMessage() + "</pre>");
      } catch (RuntimeException e) {
        query.internalError(e);
      } catch (IOException e) {
        query.internalError(e);
      }
    }

    private void execute() throws IOException {
      final int nplotted = runGnuplot(query, basepath, plot);
<<<<<<< HEAD
      if (query.hasQueryStringParam("json")) {
        final HashMap<String, Object> results = new HashMap<String, Object>();
        results.put("plotted", nplotted);
        results.put("points", npoints);
        // 1.0 returned an empty inner array if the 1st hashset was null, to do
        // the same we need to fudge it with an empty set
        if (aggregated_tags != null && aggregated_tags.length > 0 &&
            aggregated_tags[0] == null) {
          aggregated_tags[0] = new HashSet<String>();
        }
        results.put("etags", aggregated_tags);
        results.put("timing", query.processingTimeMillis());
        query.sendReply(JSON.serializeToBytes(results));
        writeFile(query, basepath + ".json", JSON.serializeToBytes(results));
      } else if (query.hasQueryStringParam("png")) {
        query.sendFile(basepath + ".png", max_age);
      } else {
        query.internalError(new Exception("Should never be here!"));
=======
      switch (query.getContentType()) {
        case JSON:
          final StringBuilder buf = new StringBuilder(64);
          buf.append("{\"plotted\":").append(nplotted)
            .append(",\"points\":").append(npoints)
            .append(",\"etags\":[");
          for (final HashSet<String> tags : aggregated_tags) {
            if (tags == null || tags.isEmpty()) {
              buf.append("[]");
            } else {
              HttpQuery.toJsonArray(tags, buf);
            }
            buf.append(',');
          }
          buf.setCharAt(buf.length() - 1, ']');
          // The "timing" field must remain last, loadCachedJson relies this.
          buf.append(",\"timing\":").append(query.processingTimeMillis())
            .append('}');
          query.sendReply(buf);
          writeFile(query, basepath + ".json", buf.toString().getBytes());
          break;
        case PNG:
          query.sendFile(basepath + ".png", max_age);
          break;
        default:
          query.internalError(new Exception("Should never be here!"));
          break;
>>>>>>> 51c820ab
      }

      // TODO(tsuna): Expire old files from the on-disk cache.
      graphlatency.add(query.processingTimeMillis());
      graphs_generated.incrementAndGet();
    }

  }

  /** Shuts down the thread pool used to run Gnuplot.  */
  public void shutdown() {
    gnuplot.shutdown();
  }

  /**
   * Collects the stats and metrics tracked by this instance.
   * @param collector The collector to use.
   */
  public static void collectStats(final StatsCollector collector) {
    collector.record("http.latency", graphlatency, "type=graph");
    collector.record("http.latency", gnuplotlatency, "type=gnuplot");
    collector.record("http.graph.requests", graphs_diskcache_hit, "cache=disk");
    collector.record("http.graph.requests", graphs_generated, "cache=miss");
  }

  /** Returns the base path to use for the Gnuplot files. */
  private String getGnuplotBasePath(final TSDB tsdb, final HttpQuery query) { 
    final Map<String, List<String>> q = query.getQueryString();
    q.remove("ignore");

    // Super cheap caching mechanism: hash the query string.
    final HashMap<String, List<String>> qs =
      new HashMap<String, List<String>>(q);
    // But first remove the parameters that don't influence the output.
    qs.remove("png");
    qs.remove("json");
    qs.remove("ascii");
<<<<<<< HEAD
    return tsdb.getConfig().getString("tsd.http.cachedir") + Integer.toHexString(qs.hashCode()); 
=======
    qs.remove("nocache");

    //for ( Map.Entry<String, List<String>> entry : qs.entrySet() ) {
    //  LOG.debug("getGnuplotBasePath key: " + entry.getKey());
    //}

    return cachedir + Integer.toHexString(qs.hashCode());
>>>>>>> 51c820ab
  }

  /**
   * Checks whether or not it's possible to re-serve this query from disk.
   * @param query The query to serve.
   * @param end_time The end time on the query (32-bit unsigned int, seconds).
   * @param max_age The maximum time (in seconds) we wanna allow clients to
   * cache the result in case of a cache hit.
   * @param basepath The base path used for the Gnuplot files.
   * @return {@code true} if this request was served from disk (in which
   * case processing can stop here), {@code false} otherwise (in which case
   * the query needs to be processed).
   */
  private boolean isDiskCacheHit(final HttpQuery query,
                                 final long end_time,
                                 final int max_age,
                                 final String basepath) throws IOException {
    final String extension;
    switch (query.getContentType()) {
      case JSON:
        extension = ".json";
        break;
      case ASCII:
        extension = ".txt";
        break;
      case PNG:
        extension = ".png";
        break;
      default:
        return false;
    }
    final String cachepath = basepath + extension;
    final File cachedfile = new File(cachepath);
    if (cachedfile.exists()) {
      final long bytes = cachedfile.length();
      if (bytes < 21) {  // Minimum possible size for a PNG: 21 bytes.
                         // For .txt files, <21 bytes is almost impossible.
        logWarn(query, "Cached " + cachepath + " is too small ("
                + bytes + " bytes) to be valid.  Ignoring it.");
        return false;
      }
      if (staleCacheFile(query, end_time, max_age, cachedfile)) {
        return false;
      }
<<<<<<< HEAD
      if (query.hasQueryStringParam("json")) {
        HashMap<String, Object> map = loadCachedJson(query, end_time, 
            max_age, basepath);
        if (map == null) {
          map = new HashMap<String, Object>();
        }
        map.put("timing", query.processingTimeMillis());
        map.put("cachehit", "disk");
        query.sendReply(JSON.serializeToBytes(map));
      } else if (query.hasQueryStringParam("png")
                 || query.hasQueryStringParam("ascii")) {
        query.sendFile(cachepath, max_age);
      } else {
        query.sendReply(HttpQuery.makePage("TSDB Query", "Your graph is ready",
            "<img src=\"" + query.request().getUri() + "&amp;png\"/><br/>"
            + "<small>(served from disk cache)</small>"));
=======
      switch (query.getContentType()) {
        case JSON:
          StringBuilder json = loadCachedJson(query, end_time, max_age, basepath);
          if (json == null) {
            json = new StringBuilder(32);
            json.append("{\"timing\":");
          }
          json.append(query.processingTimeMillis())
            .append(",\"cachehit\":\"disk\"}");
          query.sendReply(json);
          break;
        case PNG:
        case ASCII:
          query.sendFile(cachepath, max_age);
          break;
        default:
          query.sendReply(HttpQuery.makePage("TSDB Query", "Your graph is ready",
              "<img src=\"" + query.request().getUri() + "&amp;png\"/><br/>"
              + "<small>(served from disk cache)</small>"));
          break;
>>>>>>> 51c820ab
      }
      graphs_diskcache_hit.incrementAndGet();
      return true;
    }
    // We didn't find an image.  Do a negative cache check.  If we've seen
    // this query before but there was no result, we at least wrote the JSON.
    final HashMap<String, Object> map = loadCachedJson(query, end_time, 
        max_age, basepath);
    // If we don't have a JSON file it's a complete cache miss.  If we have
    // one, and it says 0 data points were plotted, it's a negative cache hit.
    if (map == null || !map.containsKey("plotted") || 
        ((Integer)map.get("plotted")) == 0) {
      return false;
    }
<<<<<<< HEAD
    if (query.hasQueryStringParam("json")) {
      map.put("timing", query.processingTimeMillis());
      map.put("cachehit", "disk");
      query.sendReply(JSON.serializeToBytes(map));
    } else if (query.hasQueryStringParam("png")) {
      query.sendReply(" ");  // Send back an empty response...
    } else {
=======
    switch (query.getContentType()) {
      case JSON:
        json.append(query.processingTimeMillis())
          .append(",\"cachehit\":\"disk\"}");
        query.sendReply(json);
        break;
      case PNG:
        query.sendReply(" ");  // Send back an empty response...
        break;
      default:
>>>>>>> 51c820ab
        query.sendReply(HttpQuery.makePage("TSDB Query", "No results",
            "Sorry, your query didn't return anything.<br/>"
            + "<small>(served from disk cache)</small>"));
        break;
    }
    graphs_diskcache_hit.incrementAndGet();
    return true;
  }

  /**
   * Returns whether or not the given cache file can be used or is stale.
   * @param query The query to serve.
   * @param end_time The end time on the query (32-bit unsigned int, seconds).
   * @param max_age The maximum time (in seconds) we wanna allow clients to
   * cache the result in case of a cache hit.  If the file is exactly that
   * old, it is not considered stale.
   * @param cachedfile The file to check for staleness.
   */
  private static boolean staleCacheFile(final HttpQuery query,
                                        final long end_time,
                                        final long max_age,
                                        final File cachedfile) {
    final long mtime = cachedfile.lastModified() / 1000;
    if (mtime <= 0) {
      return true;  // File doesn't exist, or can't be read.
    }

    final long now = System.currentTimeMillis() / 1000;
    // How old is the cached file, in seconds?
    final long staleness = now - mtime;
    if (staleness < 0) {  // Can happen if the mtime is "in the future".
      logWarn(query, "Not using file @ " + cachedfile + " with weird"
              + " mtime in the future: " + mtime);
      return true;  // Play it safe, pretend we can't use this file.
    }

    // Case 1: The end time is an absolute point in the past.
    // We might be able to re-use the cached file.
    if (0 < end_time && end_time < now) {
      // If the file was created prior to the end time, maybe we first
      // executed this query while the result was uncacheable.  We can
      // tell by looking at the mtime on the file.  If the file was created
      // before the query end time, then it contains partial results that
      // shouldn't be served again.
      return mtime < end_time;
    }

    // Case 2: The end time of the query is now or in the future.
    // The cached file contains partial data and can only be re-used if it's
    // not too old.
    if (staleness > max_age) {
      logInfo(query, "Cached file @ " + cachedfile.getPath() + " is "
              + staleness + "s stale, which is more than its limit of "
              + max_age + "s, and needs to be regenerated.");
      return true;
    }
    return false;
  }

  /**
   * Writes the given byte array into a file.
   * This function logs an error but doesn't throw if it fails.
   * @param query The query being handled (for logging purposes).
   * @param path The path to write to.
   * @param contents The contents to write into the file.
   */
  private static void writeFile(final HttpQuery query,
                                final String path,
                                final byte[] contents) {
    try {
      final FileOutputStream out = new FileOutputStream(path);
      try {
        out.write(contents);
      } finally {
        out.close();
      }
    } catch (FileNotFoundException e) {
      logError(query, "Failed to create file " + path, e);
    } catch (IOException e) {
      logError(query, "Failed to write file " + path, e);
    }
  }

  /**
   * Reads a file into a byte array.
   * @param query The query being handled (for logging purposes).
   * @param file The file to read.
   * @param max_length The maximum number of bytes to read from the file.
   * @return {@code null} if the file doesn't exist or is empty or couldn't be
   * read, otherwise a byte array of up to {@code max_length} bytes.
   */
  private static byte[] readFile(final HttpQuery query,
                                 final File file,
                                 final int max_length) {
    final int length = (int) file.length();
    if (length <= 0) {
      return null;
    }
    FileInputStream in;
    try {
      in = new FileInputStream(file.getPath());
    } catch (FileNotFoundException e) {
      return null;
    }
    try {
      final byte[] buf = new byte[Math.min(length, max_length)];
      final int read = in.read(buf);
      if (read != buf.length) {
        logError(query, "When reading " + file + ": read only "
                 + read + " bytes instead of " + buf.length);
        return null;
      }
      return buf;
    } catch (IOException e) {
      logError(query, "Error while reading " + file, e);
      return null;
    } finally {
      try {
        in.close();
      } catch (IOException e) {
        logError(query, "Error while closing " + file, e);
      }
    }
  }

  /**
   * Attempts to read the cached {@code .json} file for this query.
   * @param query The query to serve.
   * @param end_time The end time on the query (32-bit unsigned int, seconds).
   * @param max_age The maximum time (in seconds) we wanna allow clients to
   * cache the result in case of a cache hit.
   * @param basepath The base path used for the Gnuplot files.
   * @return {@code null} in case no file was found, or the contents of the
   * file if it was found.
   * @throws IOException If the file cannot be loaded
   * @throws JsonMappingException If the JSON cannot be parsed to a HashMap
   * @throws JsonParseException If the JSON is improperly formatted
   */
  @SuppressWarnings("unchecked")
  private HashMap<String, Object> loadCachedJson(final HttpQuery query,
                                       final long end_time,
                                       final long max_age,
                                       final String basepath) 
                                       throws JsonParseException, 
                                       JsonMappingException, IOException {
    final String json_path = basepath + ".json";
    File json_cache = new File(json_path);
    if (staleCacheFile(query, end_time, max_age, json_cache)) {
      return null;
    }
    final byte[] json = readFile(query, json_cache, 4096);
    if (json == null) {
      return null;
    }
    json_cache = null;
    
    return (HashMap<String, Object>) JSON.parseToObject(json, HashMap.class);
  }

  /** Parses the {@code wxh} query parameter to set the graph dimension. */
  static void setPlotDimensions(final HttpQuery query, final Plot plot) {
    final String wxh = query.getQueryStringParam("wxh");
    if (wxh != null && !wxh.isEmpty()) {
      final int wxhlength = wxh.length();
      if (wxhlength < 7) {  // 100x100 minimum.
        throw new BadRequestException("Parameter wxh too short: " + wxh);
      }
      final int x = wxh.indexOf('x', 3);  // Start at 2 as min size is 100x100
      if (x < 0) {
        throw new BadRequestException("Invalid wxh parameter: " + wxh);
      }
      try {
        final short width = Short.parseShort(wxh.substring(0, x));
        final short height = Short.parseShort(wxh.substring(x + 1, wxhlength));
        try {
          plot.setDimensions(width, height);
        } catch (IllegalArgumentException e) {
          throw new BadRequestException("Invalid wxh parameter: " + wxh + ", "
                                        + e.getMessage());
        }
      } catch (NumberFormatException e) {
        throw new BadRequestException("Can't parse wxh '" + wxh + "': "
                                      + e.getMessage());
      }
    }
  }

  /**
   * Formats and quotes the given string so it's a suitable Gnuplot string.
   * @param s The string to stringify.
   * @return A string suitable for use as a literal string in Gnuplot.
   */
  private static String stringify(final String s) {
    final StringBuilder buf = new StringBuilder(1 + s.length() + 1);
    buf.append('"');
    HttpQuery.escapeJson(s, buf);  // Abusing this function gets the job done.
    buf.append('"');
    return buf.toString();
  }

  /**
   * Pops out of the query string the given parameter.
   * @param querystring The query string.
   * @param param The name of the parameter to pop out.
   * @return {@code null} if the parameter wasn't passed, otherwise the
   * value of the last occurrence of the parameter.
   */
  private static String popParam(final Map<String, List<String>> querystring,
                                     final String param) {
    final List<String> params = querystring.remove(param);
    if (params == null) {
      return null;
    }
    return params.get(params.size() - 1);
  }

  /**
   * Applies the plot parameters from the query to the given plot.
   * @param query The query from which to get the query string.
   * @param plot The plot on which to apply the parameters.
   */
  static void setPlotParams(final HttpQuery query, final Plot plot) {
    final HashMap<String, String> params = new HashMap<String, String>();
    final Map<String, List<String>> querystring = query.getQueryString();
    String value;
    if ((value = popParam(querystring, "yrange")) != null) {
      params.put("yrange", value);
    }
    if ((value = popParam(querystring, "y2range")) != null) {
      params.put("y2range", value);
    }
    if ((value = popParam(querystring, "ylabel")) != null) {
      params.put("ylabel", stringify(value));
    }
    if ((value = popParam(querystring, "y2label")) != null) {
      params.put("y2label", stringify(value));
    }
    if ((value = popParam(querystring, "yformat")) != null) {
      params.put("format y", stringify(value));
    }
    if ((value = popParam(querystring, "y2format")) != null) {
      params.put("format y2", stringify(value));
    }
    if ((value = popParam(querystring, "xformat")) != null) {
      params.put("format x", stringify(value));
    }
    if ((value = popParam(querystring, "ylog")) != null) {
      params.put("logscale y", "");
    }
    if ((value = popParam(querystring, "y2log")) != null) {
      params.put("logscale y2", "");
    }
    if ((value = popParam(querystring, "key")) != null) {
      params.put("key", value);
    }
    if ((value = popParam(querystring, "title")) != null) {
      params.put("title", stringify(value));
    }
    if ((value = popParam(querystring, "bgcolor")) != null) {
      params.put("bgcolor", value);
    }
    if ((value = popParam(querystring, "fgcolor")) != null) {
      params.put("fgcolor", value);
    }
    if ((value = popParam(querystring, "smooth")) != null) {
      params.put("smooth", value);
    }
    // This must remain after the previous `if' in order to properly override
    // any previous `key' parameter if a `nokey' parameter is given.
    if ((value = popParam(querystring, "nokey")) != null) {
      params.put("key", null);
    }
    plot.setParams(params);
  }

  /**
   * Runs Gnuplot in a subprocess to generate the graph.
   * <strong>This function will block</strong> while Gnuplot is running.
   * @param query The query being handled (for logging purposes).
   * @param basepath The base path used for the Gnuplot files.
   * @param plot The plot object to generate Gnuplot's input files.
   * @return The number of points plotted by Gnuplot (0 or more).
   * @throws IOException if the Gnuplot files can't be written, or
   * the Gnuplot subprocess fails to start, or we can't read the
   * graph from the file it produces, or if we have been interrupted.
   * @throws GnuplotException if Gnuplot returns non-zero.
   */
  static int runGnuplot(final HttpQuery query,
                        final String basepath,
                        final Plot plot) throws IOException {
    final int nplotted = plot.dumpToFiles(basepath);
    final long start_time = System.nanoTime();
    final Process gnuplot = new ProcessBuilder(GNUPLOT,
      basepath + ".out", basepath + ".err", basepath + ".gnuplot").start();
    final int rv;
    try {
      rv = gnuplot.waitFor();  // Couldn't find how to do this asynchronously.
    } catch (InterruptedException e) {
      Thread.currentThread().interrupt();  // Restore the interrupted status.
      throw new IOException("interrupted", e);  // I hate checked exceptions.
    } finally {
      // We need to always destroy() the Process, otherwise we "leak" file
      // descriptors and pipes.  Unless I'm blind, this isn't actually
      // documented in the Javadoc of the !@#$%^ JDK, and in Java 6 there's no
      // way to ask the stupid-ass ProcessBuilder to not create fucking pipes.
      // I think when the GC kicks in the JVM may run some kind of a finalizer
      // that closes the pipes, because I've never seen this issue on long
      // running TSDs, except where ulimit -n was low (the default, 1024).
      gnuplot.destroy();
    }
    gnuplotlatency.add((int) ((System.nanoTime() - start_time) / 1000000));
    if (rv != 0) {
      final byte[] stderr = readFile(query, new File(basepath + ".err"),
                                     4096);
      // Sometimes Gnuplot will error out but still create the file.
      new File(basepath + ".png").delete();
      if (stderr == null) {
        throw new GnuplotException(rv);
      }
      throw new GnuplotException(new String(stderr));
    }
    // Remove the files for stderr/stdout if they're empty.
    deleteFileIfEmpty(basepath + ".out");
    deleteFileIfEmpty(basepath + ".err");
    return nplotted;
  }

  private static void deleteFileIfEmpty(final String path) {
    final File file = new File(path);
    if (file.length() <= 0) {
      file.delete();
    }
  }

  /**
   * Respond to a query that wants the output in ASCII.
   * <p>
   * When a query specifies the "ascii" query string parameter, we send the
   * data points back to the client in plain text instead of sending a PNG.
   * @param query The query we're currently serving.
   * @param max_age The maximum time (in seconds) we wanna allow clients to
   * cache the result in case of a cache hit.
   * @param basepath The base path used for the Gnuplot files.
   * @param plot The plot object to generate Gnuplot's input files.
   */
  private static void respondAsciiQuery(final HttpQuery query,
                                        final int max_age,
                                        final String basepath,
                                        final Plot plot) {
    final String path = basepath + ".txt";
    PrintWriter asciifile;
    try {
      asciifile = new PrintWriter(path);
    } catch (IOException e) {
      query.internalError(e);
      return;
    }
    try {
      final StringBuilder tagbuf = new StringBuilder();
      for (final DataPoints dp : plot.getDataPoints()) {
        final String metric = dp.metricName();
        tagbuf.setLength(0);
        for (final Map.Entry<String, String> tag : dp.getTags().entrySet()) {
          tagbuf.append(' ').append(tag.getKey())
            .append('=').append(tag.getValue());
        }
        for (final DataPoint d : dp) {
          asciifile.print(metric);
          asciifile.print(' ');
          asciifile.print(d.timestamp());
          asciifile.print(' ');
          if (d.isInteger()) {
            asciifile.print(d.longValue());
          } else {
            final double value = d.doubleValue();
            if (value != value || Double.isInfinite(value)) {
              throw new IllegalStateException("NaN or Infinity:" + value
                + " d=" + d + ", query=" + query);
            }
            asciifile.print(value);
          }
          asciifile.print(tagbuf);
          asciifile.print('\n');
        }
      }
    } finally {
      asciifile.close();
    }
    try {
      query.sendFile(path, max_age);
    } catch (IOException e) {
      query.internalError(e);
    }
  }

  /**
   * Parses the {@code /q} query in a list of {@link Query} objects.
   * @param tsdb The TSDB to use.
   * @param query The HTTP query for {@code /q}.
   * @return The corresponding {@link Query} objects.
   * @throws BadRequestException if the query was malformed.
   * @throws IllegalArgumentException if the metric or tags were malformed.
   */
  private static Query[] parseQuery(final TSDB tsdb, final HttpQuery query) {
    final List<String> ms = query.getQueryStringParams("m");
    if (ms == null) {
      throw BadRequestException.missingParameter("m");
    }
    final Query[] tsdbqueries = new Query[ms.size()];
    int nqueries = 0;
    for (final String m : ms) {
      // m is of the following forms:
      //   agg:[interval-agg:][rate:]metric[{tag=value,...}]
      // Where the parts in square brackets `[' .. `]' are optional.
      final String[] parts = Tags.splitString(m, ':');
      int i = parts.length;
      if (i < 2 || i > 4) {
        throw new BadRequestException("Invalid parameter m=" + m + " ("
          + (i < 2 ? "not enough" : "too many") + " :-separated parts)");
      }
      final Aggregator agg = getAggregator(parts[0]);
      i--;  // Move to the last part (the metric name).
      final HashMap<String, String> parsedtags = new HashMap<String, String>();
      final String metric = Tags.parseWithMetric(parts[i], parsedtags);
      final boolean rate = "rate".equals(parts[--i]);
      if (rate) {
        i--;  // Move to the next part.
      }
      final Query tsdbquery = tsdb.newQuery();
      try {
        tsdbquery.setTimeSeries(metric, parsedtags, agg, rate);
      } catch (NoSuchUniqueName e) {
        throw new BadRequestException(e.getMessage());
      }
      // downsampling function & interval.
      if (i > 0) {
        final int dash = parts[1].indexOf('-', 1);  // 1st char can't be `-'.
        if (dash < 0) {
          throw new BadRequestException("Invalid downsampling specifier '"
                                        + parts[1] + "' in m=" + m);
        }
        Aggregator downsampler;
        try {
          downsampler = Aggregators.get(parts[1].substring(dash + 1));
        } catch (NoSuchElementException e) {
          throw new BadRequestException("No such downsampling function: "
                                        + parts[1].substring(dash + 1));
        }
        final int interval = (int) DateTime.parseDuration(parts[1].substring(0, dash));
        tsdbquery.downsample(interval, downsampler);
      }
      tsdbqueries[nqueries++] = tsdbquery;
    }
    return tsdbqueries;
  }

  /**
   * Returns the aggregator with the given name.
   * @param name Name of the aggregator to get.
   * @throws BadRequestException if there's no aggregator with this name.
   */
  private static final Aggregator getAggregator(final String name) {
    try {
      return Aggregators.get(name);
    } catch (NoSuchElementException e) {
      throw new BadRequestException("No such aggregation function: " + name);
    }
  }

  private static final PlotThdFactory thread_factory = new PlotThdFactory();

  private static final class PlotThdFactory implements ThreadFactory {
    private final AtomicInteger id = new AtomicInteger(0);

    public Thread newThread(final Runnable r) {
      return new Thread(r, "Gnuplot #" + id.incrementAndGet());
    }
  }

  /** Name of the wrapper script we use to execute Gnuplot.  */
  private static final String WRAPPER = 
    IS_WINDOWS ? "mygnuplot.bat" : "mygnuplot.sh";
  
  /** Path to the wrapper script.  */
  private static final String GNUPLOT;
  static {
    GNUPLOT = findGnuplotHelperScript();
  }

  /**
   * Iterate through the class path and look for the Gnuplot helper script.
   * @return The path to the wrapper script.
   */
  private static String findGnuplotHelperScript() {
    final URL url = GraphHandler.class.getClassLoader().getResource(WRAPPER);
    if (url == null) {
      throw new RuntimeException("Couldn't find " + WRAPPER + " on the"
        + " CLASSPATH: " + System.getProperty("java.class.path"));
    }
    final String path = url.getFile();
    LOG.debug("Using Gnuplot wrapper at {}", path);
    final File file = new File(path);
    final String error;
    if (!file.exists()) {
      error = "non-existent";
    } else if (!file.canExecute()) {
      error = "non-executable";
    } else if (!file.canRead()) {
      error = "unreadable";
    } else {
      return path;
    }
    throw new RuntimeException("The " + WRAPPER + " found on the"
      + " CLASSPATH (" + path + ") is a " + error + " file...  WTF?"
      + "  CLASSPATH=" + System.getProperty("java.class.path"));
  }

  // ---------------- //
  // Logging helpers. //
  // ---------------- //

  static void logInfo(final HttpQuery query, final String msg) {
    LOG.info(query.channel().toString() + ' ' + msg);
  }

  static void logWarn(final HttpQuery query, final String msg) {
    LOG.warn(query.channel().toString() + ' ' + msg);
  }

  static void logError(final HttpQuery query, final String msg) {
    LOG.error(query.channel().toString() + ' ' + msg);
  }

  static void logError(final HttpQuery query, final String msg,
                       final Throwable e) {
    LOG.error(query.channel().toString() + ' ' + msg, e);
  }

}<|MERGE_RESOLUTION|>--- conflicted
+++ resolved
@@ -125,18 +125,12 @@
 
   private void doGraph(final TSDB tsdb, final HttpQuery query)
     throws IOException {
-<<<<<<< HEAD
-    final String basepath = getGnuplotBasePath(tsdb, query); 
+    final String basepath = getGnuplotBasePath(tsdb, query);
+    //LOG.debug("basepath: " + basepath);
     long start_time = DateTime.parseDateTimeString(
       query.getRequiredQueryStringParam("start"), 
       query.getQueryStringParam("tz"));
-    final boolean nocache = query.hasQueryStringParam("nocache");
-=======
-    final String basepath = getGnuplotBasePath(query);
-    //LOG.debug("basepath: " + basepath);
-    final long start_time = getQueryStringDate(query, "start");
     final boolean nocache = query.isNoCacheRequest();
->>>>>>> 51c820ab
     if (start_time == -1) {
       throw BadRequestException.missingParameter("start");
     } else {
@@ -307,46 +301,21 @@
 
     private void execute() throws IOException {
       final int nplotted = runGnuplot(query, basepath, plot);
-<<<<<<< HEAD
-      if (query.hasQueryStringParam("json")) {
-        final HashMap<String, Object> results = new HashMap<String, Object>();
-        results.put("plotted", nplotted);
-        results.put("points", npoints);
-        // 1.0 returned an empty inner array if the 1st hashset was null, to do
-        // the same we need to fudge it with an empty set
-        if (aggregated_tags != null && aggregated_tags.length > 0 &&
-            aggregated_tags[0] == null) {
-          aggregated_tags[0] = new HashSet<String>();
-        }
-        results.put("etags", aggregated_tags);
-        results.put("timing", query.processingTimeMillis());
-        query.sendReply(JSON.serializeToBytes(results));
-        writeFile(query, basepath + ".json", JSON.serializeToBytes(results));
-      } else if (query.hasQueryStringParam("png")) {
-        query.sendFile(basepath + ".png", max_age);
-      } else {
-        query.internalError(new Exception("Should never be here!"));
-=======
       switch (query.getContentType()) {
         case JSON:
-          final StringBuilder buf = new StringBuilder(64);
-          buf.append("{\"plotted\":").append(nplotted)
-            .append(",\"points\":").append(npoints)
-            .append(",\"etags\":[");
-          for (final HashSet<String> tags : aggregated_tags) {
-            if (tags == null || tags.isEmpty()) {
-              buf.append("[]");
-            } else {
-              HttpQuery.toJsonArray(tags, buf);
-            }
-            buf.append(',');
+          final HashMap<String, Object> results = new HashMap<String, Object>();
+          results.put("plotted", nplotted);
+          results.put("points", npoints);
+          // 1.0 returned an empty inner array if the 1st hashset was null, to do
+          // the same we need to fudge it with an empty set
+          if (aggregated_tags != null && aggregated_tags.length > 0 &&
+              aggregated_tags[0] == null) {
+            aggregated_tags[0] = new HashSet<String>();
           }
-          buf.setCharAt(buf.length() - 1, ']');
-          // The "timing" field must remain last, loadCachedJson relies this.
-          buf.append(",\"timing\":").append(query.processingTimeMillis())
-            .append('}');
-          query.sendReply(buf);
-          writeFile(query, basepath + ".json", buf.toString().getBytes());
+          results.put("etags", aggregated_tags);
+          results.put("timing", query.processingTimeMillis());
+          query.sendReply(JSON.serializeToBytes(results));
+          writeFile(query, basepath + ".json", JSON.serializeToBytes(results));
           break;
         case PNG:
           query.sendFile(basepath + ".png", max_age);
@@ -354,7 +323,6 @@
         default:
           query.internalError(new Exception("Should never be here!"));
           break;
->>>>>>> 51c820ab
       }
 
       // TODO(tsuna): Expire old files from the on-disk cache.
@@ -392,17 +360,13 @@
     qs.remove("png");
     qs.remove("json");
     qs.remove("ascii");
-<<<<<<< HEAD
-    return tsdb.getConfig().getString("tsd.http.cachedir") + Integer.toHexString(qs.hashCode()); 
-=======
     qs.remove("nocache");
 
     //for ( Map.Entry<String, List<String>> entry : qs.entrySet() ) {
     //  LOG.debug("getGnuplotBasePath key: " + entry.getKey());
     //}
 
-    return cachedir + Integer.toHexString(qs.hashCode());
->>>>>>> 51c820ab
+    return tsdb.getConfig().getString("tsd.http.cachedir") + Integer.toHexString(qs.hashCode()); 
   }
 
   /**
@@ -447,34 +411,16 @@
       if (staleCacheFile(query, end_time, max_age, cachedfile)) {
         return false;
       }
-<<<<<<< HEAD
-      if (query.hasQueryStringParam("json")) {
-        HashMap<String, Object> map = loadCachedJson(query, end_time, 
-            max_age, basepath);
-        if (map == null) {
-          map = new HashMap<String, Object>();
-        }
-        map.put("timing", query.processingTimeMillis());
-        map.put("cachehit", "disk");
-        query.sendReply(JSON.serializeToBytes(map));
-      } else if (query.hasQueryStringParam("png")
-                 || query.hasQueryStringParam("ascii")) {
-        query.sendFile(cachepath, max_age);
-      } else {
-        query.sendReply(HttpQuery.makePage("TSDB Query", "Your graph is ready",
-            "<img src=\"" + query.request().getUri() + "&amp;png\"/><br/>"
-            + "<small>(served from disk cache)</small>"));
-=======
       switch (query.getContentType()) {
         case JSON:
-          StringBuilder json = loadCachedJson(query, end_time, max_age, basepath);
-          if (json == null) {
-            json = new StringBuilder(32);
-            json.append("{\"timing\":");
+          HashMap<String, Object> map = loadCachedJson(query, end_time, 
+              max_age, basepath);
+          if (map == null) {
+            map = new HashMap<String, Object>();
           }
-          json.append(query.processingTimeMillis())
-            .append(",\"cachehit\":\"disk\"}");
-          query.sendReply(json);
+          map.put("timing", query.processingTimeMillis());
+          map.put("cachehit", "disk");
+          query.sendReply(JSON.serializeToBytes(map));
           break;
         case PNG:
         case ASCII:
@@ -485,7 +431,6 @@
               "<img src=\"" + query.request().getUri() + "&amp;png\"/><br/>"
               + "<small>(served from disk cache)</small>"));
           break;
->>>>>>> 51c820ab
       }
       graphs_diskcache_hit.incrementAndGet();
       return true;
@@ -500,26 +445,16 @@
         ((Integer)map.get("plotted")) == 0) {
       return false;
     }
-<<<<<<< HEAD
-    if (query.hasQueryStringParam("json")) {
-      map.put("timing", query.processingTimeMillis());
-      map.put("cachehit", "disk");
-      query.sendReply(JSON.serializeToBytes(map));
-    } else if (query.hasQueryStringParam("png")) {
-      query.sendReply(" ");  // Send back an empty response...
-    } else {
-=======
-    switch (query.getContentType()) {
+   switch (query.getContentType()) {
       case JSON:
-        json.append(query.processingTimeMillis())
-          .append(",\"cachehit\":\"disk\"}");
-        query.sendReply(json);
+        map.put("timing", query.processingTimeMillis());
+        map.put("cachehit", "disk");
+        query.sendReply(JSON.serializeToBytes(map));
         break;
       case PNG:
         query.sendReply(" ");  // Send back an empty response...
         break;
       default:
->>>>>>> 51c820ab
         query.sendReply(HttpQuery.makePage("TSDB Query", "No results",
             "Sorry, your query didn't return anything.<br/>"
             + "<small>(served from disk cache)</small>"));
